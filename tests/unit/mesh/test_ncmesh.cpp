--- conflicted
+++ resolved
@@ -121,27 +121,10 @@
                               "../../data/ref-cube.mesh",
                               "../../data/ref-prism.mesh",
                               "../../data/ref-pyramid.mesh"
-<<<<<<< HEAD
-                     );
- 
-      Mesh mesh(mesh_fname, 1, 1);
-      mesh.EnsureNCMesh(true);
-      double original_volume = mesh.GetElementVolume(0);
-      Array<Refinement> ref(1);
-      ref[0].ref_type = Refinement::XYZ; ref[0].index = 0;
-
-      mesh.GeneralRefinement(ref, 1);
-      double summed_volume = 0.0;
-      for (int i = 0; i < mesh.GetNE(); ++i)
-      {
-         summed_volume += mesh.GetElementVolume(i);
-      }
-      REQUIRE(summed_volume == MFEM_Approx(original_volume));
-=======
                              );
->>>>>>> 35afe5a4
 
    Mesh mesh(mesh_fname, 1, 1);
+   mesh.EnsureNCMesh(true);
    double original_volume = mesh.GetElementVolume(0);
    Array<Refinement> ref(1);
    ref[0].ref_type = Refinement::XYZ; ref[0].index = 0;
