--- conflicted
+++ resolved
@@ -260,14 +260,9 @@
 
 # List of MFEM dependencies, that require the *_LIB variable to be non-empty
 MFEM_REQ_LIB_DEPS = SUPERLU METIS CONDUIT SIDRE LAPACK SUNDIALS MESQUITE\
-<<<<<<< HEAD
- SUITESPARSE STRUMPACK GINKGO AMGX GNUTLS NETCDF PETSC SLEPC MPFR PUMI HIOP\
- GSLIB OCCA CEED RAJA UMPIRE
-
-=======
  SUITESPARSE STRUMPACK GINKGO GNUTLS NETCDF PETSC SLEPC MPFR PUMI HIOP GSLIB\
- OCCA CEED RAJA UMPIRE MKL_CPARDISO
->>>>>>> 9e8396f5
+ OCCA CEED RAJA UMPIRE MKL_CPARDISO AMGX
+
 PETSC_ERROR_MSG = $(if $(PETSC_FOUND),,. PETSC config not found: $(PETSC_VARS))
 SLEPC_ERROR_MSG = $(if $(SLEPC_FOUND),,. SLEPC config not found: $(SLEPC_VARS))
 
@@ -331,11 +326,8 @@
  MFEM_USE_NETCDF MFEM_USE_PETSC MFEM_USE_SLEPC MFEM_USE_MPFR MFEM_USE_SIDRE MFEM_USE_CONDUIT\
  MFEM_USE_PUMI MFEM_USE_HIOP MFEM_USE_GSLIB MFEM_USE_CUDA MFEM_USE_HIP\
  MFEM_USE_OCCA MFEM_USE_CEED MFEM_USE_RAJA MFEM_USE_UMPIRE MFEM_USE_SIMD\
-<<<<<<< HEAD
- MFEM_USE_AMGX MFEM_USE_ADIOS2 MFEM_SOURCE_DIR MFEM_INSTALL_DIR
-=======
- MFEM_USE_ADIOS2 MFEM_USE_MKL_CPARDISO MFEM_SOURCE_DIR MFEM_INSTALL_DIR
->>>>>>> 9e8396f5
+ MFEM_USE_ADIOS2 MFEM_USE_MKL_CPARDISO MFEM_USE_AMGX MFEM_SOURCE_DIR\
+ MFEM_INSTALL_DIR
 
 # List of makefile variables that will be written to config.mk:
 MFEM_CONFIG_VARS = MFEM_CXX MFEM_HOST_CXX MFEM_CPPFLAGS MFEM_CXXFLAGS\
