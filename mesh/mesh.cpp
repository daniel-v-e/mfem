--- conflicted
+++ resolved
@@ -7011,16 +7011,12 @@
    last_operation = Mesh::REFINE;
    sequence++;
 
-<<<<<<< HEAD
-   UpdateNodes();
-
-   if ( ent_sets )
+   if (update_nodes) { UpdateNodes(); }
+
+   if (ent_sets)
    {
       ent_sets->UniformRefinement3D();
    }
-=======
-   if (update_nodes) { UpdateNodes(); }
->>>>>>> b281803a
 }
 
 void Mesh::LocalRefinement(const Array<int> &marked_el, int type)
@@ -7487,11 +7483,9 @@
    mfem::Swap(attributes, other.attributes);
    mfem::Swap(bdr_attributes, other.bdr_attributes);
 
-<<<<<<< HEAD
+   mfem::Swap(geom_factors, other.geom_factors);
+
    mfem::Swap(ent_sets, other.ent_sets);
-=======
-   mfem::Swap(geom_factors, other.geom_factors);
->>>>>>> b281803a
 
    if (non_geometry)
    {
