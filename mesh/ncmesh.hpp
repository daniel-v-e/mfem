// Copyright (c) 2010-2020, Lawrence Livermore National Security, LLC. Produced
// at the Lawrence Livermore National Laboratory. All Rights reserved. See files
// LICENSE and NOTICE for details. LLNL-CODE-806117.
//
// This file is part of the MFEM library. For more information and source code
// availability visit https://mfem.org.
//
// MFEM is free software; you can redistribute it and/or modify it under the
// terms of the BSD-3 license. We welcome feedback and contributions, see file
// CONTRIBUTING.md for details.

#ifndef MFEM_NCMESH
#define MFEM_NCMESH

#include "../config/config.hpp"
#include "../general/hash.hpp"
#include "../general/globals.hpp"
#include "../general/sort_pairs.hpp"
#include "../linalg/densemat.hpp"
#include "element.hpp"
#include "vertex.hpp"
#include "../fem/geom.hpp"

#include <vector>
#include <map>
#include <iostream>

namespace mfem
{

/** Represents the index of an element to refine, plus a refinement type.
    The refinement type is needed for anisotropic refinement of quads and hexes.
    Bits 0,1 and 2 of 'ref_type' specify whether the element should be split
    in the X, Y and Z directions, respectively (Z is ignored for quads). */
struct Refinement
{
   int index; ///< Mesh element number
   char ref_type; ///< refinement XYZ bit mask (7 = full isotropic)

   Refinement() = default;

   Refinement(int index, int type = 7) : index(index), ref_type(type) {}
};

/// Defines the position of a fine element within a coarse element.
struct Embedding
{
   /// %Element index in the coarse mesh.
   int parent;
   /** @brief Index into the DenseTensor corresponding to the parent
       Geometry::Type stored in CoarseFineTransformations::point_matrices. */
   int matrix;

   Embedding() = default;

   Embedding(int elem, int matrix = 0) : parent(elem), matrix(matrix) {}
};

/// Defines the coarse-fine transformations of all fine elements.
struct CoarseFineTransformations
{
   /// Matrices for IsoparametricTransformation organized by Geometry::Type
   DenseTensor point_matrices[Geometry::NumGeom];
   /// Fine element positions in their parents.
   Array<Embedding> embeddings;

   void GetCoarseToFineMap(const Mesh &fine_mesh,
                           Table &coarse_to_fine,
                           Array<int> &coarse_to_ref_type,
                           Table &ref_type_to_matrix,
                           Array<Geometry::Type> &ref_type_to_geom) const;

   void Clear();
   bool IsInitialized() const;
   long MemoryUsage() const;
};

struct MatrixMap; // for internal use


/** \brief A class for non-conforming AMR on higher-order hexahedral, prismatic,
 *  quadrilateral or triangular meshes.
 *
 *  The class is used as follows:
 *
 *  1. NCMesh is constructed from elements of an existing Mesh. The elements
 *     are copied and become roots of the refinement hierarchy.
 *
 *  2. Some elements are refined with the Refine() method. Both isotropic and
 *     anisotropic refinements of quads/hexes are supported.
 *
 *  3. A new Mesh is created from NCMesh containing the leaf elements.
 *     This new mesh may have non-conforming (hanging) edges and faces.
 *
 *  4. FiniteElementSpace asks NCMesh for a list of conforming, master and
 *     slave edges/faces and creates the conforming interpolation matrix P.
 *
 *  5. A continuous/conforming solution is obtained by solving P'*A*P x = P'*b.
 *
 *  6. Repeat from step 2.
 */
class NCMesh
{
public:
   //// Initialize with elements from an existing 'mesh'.
   explicit NCMesh(const Mesh *mesh);

   /// Load from a stream. The id header is assumed to have been read already.
   NCMesh(std::istream &input, int version, int &curved);

   /// Deep copy of another instance.
   NCMesh(const NCMesh &other);

   virtual ~NCMesh();

   int Dimension() const { return Dim; }
   int SpaceDimension() const { return spaceDim; }

   int GetNVertices() const { return NVertices; }
   int GetNEdges() const { return NEdges; }
   int GetNFaces() const { return NFaces; }

   /** Perform the given batch of refinements. Please note that in the presence
       of anisotropic splits additional refinements may be necessary to keep
       the mesh consistent. However, the function always performs at least the
       requested refinements. */
   virtual void Refine(const Array<Refinement> &refinements);

   /** Check the mesh and potentially refine some elements so that the maximum
       difference of refinement levels between adjacent elements is not greater
       than 'max_nc_level'. */
   virtual void LimitNCLevel(int max_nc_level);

   /** Return a list of derefinement opportunities. Each row of the table
       contains Mesh indices of existing elements that can be derefined to form
       a single new coarse element. Row numbers are then passed to Derefine.
       This function works both in serial and parallel. */
   const Table &GetDerefinementTable();

   /** Check derefinements returned by GetDerefinementTable and mark those that
       can be done safely so that the maximum NC level condition is not violated.
       On return, level_ok.Size() == deref_table.Size() and contains 0/1s. */
   virtual void CheckDerefinementNCLevel(const Table &deref_table,
                                         Array<int> &level_ok, int max_nc_level);

   /** Perform a subset of the possible derefinements (see GetDerefinementTable).
       Note that if anisotropic refinements are present in the mesh, some of the
       derefinements may have to be skipped to preserve mesh consistency. */
   virtual void Derefine(const Array<int> &derefs);


   // master/slave lists

   /// Identifies a vertex/edge/face in both Mesh and NCMesh.
   struct MeshId
   {
      int index;   ///< Mesh number
      int element; ///< NCMesh::Element containing this vertex/edge/face
      signed char local; ///< local number within 'element'
      signed char geom;  ///< Geometry::Type (faces only) (char to save RAM)

      Geometry::Type Geom() const { return Geometry::Type(geom); }

      MeshId(int index = -1, int element = -1, int local = -1, int geom = -1)
         : index(index), element(element), local(local), geom(geom) {}
   };

   /** Nonconforming edge/face that has more than one neighbor. The neighbors
       are stored in NCList::slaves[i], slaves_begin <= i < slaves_end. */
   struct Master : public MeshId
   {
      int slaves_begin, slaves_end; ///< slave faces

      Master() = default;
      Master(int index, int element, int local, int geom, int sb, int se)
         : MeshId(index, element, local, geom)
         , slaves_begin(sb), slaves_end(se) {}
   };

   /// Nonconforming edge/face within a bigger edge/face.
   struct Slave : public MeshId
   {
      int master; ///< master number (in Mesh numbering)
      unsigned matrix : 24;    ///< index into NCList::point_matrices[geom]
      unsigned edge_flags : 8; ///< orientation flags, see OrientedPointMatrix

      Slave() = default;
      Slave(int index, int element, int local, int geom)
         : MeshId(index, element, local, geom)
         , master(-1), matrix(0), edge_flags(0) {}
   };

   /// Lists all edges/faces in the nonconforming mesh.
   struct NCList
   {
      Array<MeshId> conforming;
      Array<Master> masters;
      Array<Slave> slaves;

      /// List of unique point matrices for each slave geometry.
      Array<DenseMatrix*> point_matrices[Geometry::NumGeom];

      /// Return the point matrix oriented according to the master and slave edges
      void OrientedPointMatrix(const Slave &slave,
                               DenseMatrix &oriented_matrix) const;

      void Clear();
      bool Empty() const { return !conforming.Size() && !masters.Size(); }
      long TotalSize() const;
      long MemoryUsage() const;

      const MeshId& LookUp(int index, int *type = NULL) const;

      ~NCList() { Clear(); }
   private:
      mutable Array<int> inv_index;
   };

   /// Return the current list of conforming and nonconforming faces.
   const NCList& GetFaceList()
   {
      if (face_list.Empty()) { BuildFaceList(); }
      return face_list;
   }

   /// Return the current list of conforming and nonconforming edges.
   const NCList& GetEdgeList()
   {
      if (edge_list.Empty()) { BuildEdgeList(); }
      return edge_list;
   }

   /** Return a list of vertices (in 'conforming'); this function is provided
       for uniformity/completeness. Needed in ParNCMesh/ParFESpace. */
   const NCList& GetVertexList()
   {
      if (vertex_list.Empty()) { BuildVertexList(); }
      return vertex_list;
   }

   /// Return vertex/edge/face list (entity = 0/1/2, respectively).
   const NCList& GetNCList(int entity)
   {
      switch (entity)
      {
         case 0: return GetVertexList();
         case 1: return GetEdgeList();
         default: return GetFaceList();
      }
   }


   // coarse/fine transforms

   /** Remember the current layer of leaf elements before the mesh is refined.
       Needed by GetRefinementTransforms(), must be called before Refine(). */
   void MarkCoarseLevel();

   /** After refinement, calculate the relation of each fine element to its
       parent coarse element. Note that Refine() or LimitNCLevel() can be called
       multiple times between MarkCoarseLevel() and this function. */
   const CoarseFineTransformations& GetRefinementTransforms();

   /** After derefinement, calculate the relations of previous fine elements
       (some of which may no longer exist) to the current leaf elements.
       Unlike for refinement, Derefine() may only be called once before this
       function so there is no MarkFineLevel(). */
   const CoarseFineTransformations& GetDerefinementTransforms();

   /// Free all internal data created by the above three functions.
   void ClearTransforms();


   // grid ordering

   /** Return a space filling curve for a rectangular grid of elements.
       Implemented is a generalized Hilbert curve for arbitrary grid dimensions.
       If the width is odd, height should be odd too, otherwise one diagonal
       (vertex-neighbor) step cannot be avoided in the curve. Even dimensions
       are recommended. */
   static void GridSfcOrdering2D(int width, int height,
                                 Array<int> &coords);

   /** Return a space filling curve for a 3D rectangular grid of elements.
       The Hilbert-curve-like algorithm works well for even dimensions. For odd
       width/height/depth it tends to produce some diagonal (edge-neighbor)
       steps. Even dimensions are recommended. */
   static void GridSfcOrdering3D(int width, int height, int depth,
                                 Array<int> &coords);


   // utility

   /// Return Mesh vertex indices of an edge identified by 'edge_id'.
   void GetEdgeVertices(const MeshId &edge_id, int vert_index[2],
                        bool oriented = true) const;

   /** Return "NC" orientation of an edge. As opposed to standard Mesh edge
       orientation based on vertex IDs, "NC" edge orientation follows the local
       edge orientation within the element 'edge_id.element' and is thus
       processor independent. TODO: this seems only partially true? */
   int GetEdgeNCOrientation(const MeshId &edge_id) const;

   /** Return Mesh vertex and edge indices of a face identified by 'face_id'.
       The return value is the number of face vertices. */
   int GetFaceVerticesEdges(const MeshId &face_id,
                            int vert_index[4], int edge_index[4],
                            int edge_orientation[4]) const;

   /** Given an edge (by its vertex indices v1 and v2) return the first
       (geometric) parent edge that exists in the Mesh or -1 if there is no such
       parent. */
   int GetEdgeMaster(int v1, int v2) const;

   /** Get a list of vertices (2D/3D) and edges (3D) that coincide with boundary
       elements with the specified attributes (marked in 'bdr_attr_is_ess').
       In 3D this function also reveals "hidden" boundary edges. In parallel it
       helps identifying boundary vertices/edges affected by non-local boundary
       elements. */
   virtual void GetBoundaryClosure(const Array<int> &bdr_attr_is_ess,
                                   Array<int> &bdr_vertices,
                                   Array<int> &bdr_edges);

   /// Return element geometry type. @a index is the Mesh element number.
   Geometry::Type GetElementGeometry(int index) const
   { return elements[leaf_elements[index]].Geom(); }

   /// Return face geometry type. @a index is the Mesh face number.
   Geometry::Type GetFaceGeometry(int index) const
   { return Geometry::Type(face_geom[index]); }

   /// Return the number of root elements.
   int GetNumRootElements() { return root_state.Size(); }

   /// Return the distance of leaf 'i' from the root.
   int GetElementDepth(int i) const;

   /** Return the size reduction compared to the root element (ignoring local
       stretching and curvature). */
   int GetElementSizeReduction(int i) const;

   /// Return the faces and face attributes of leaf element 'i'.
   void GetElementFacesAttributes(int i, Array<int> &faces,
                                  Array<int> &fattr) const;


<<<<<<< HEAD
   /// I/O: Print the mesh in "MFEM nonconforming mesh v1.0" format.
=======
   /// I/O: Print the mesh in "MFEM NC mesh v1.0" format.
>>>>>>> f99d8c31
   void Print(std::ostream &out) const;

   /// Save memory by releasing all non-essential and cached data.
   virtual void Trim();

   /// Return total number of bytes allocated.
   long MemoryUsage() const;

   int PrintMemoryDetail() const;

   typedef std::int64_t RefCoord;


protected: // non-public interface for the Mesh class

   friend class Mesh;

   /// Fill Mesh::{vertices,elements,boundary} for the current finest level.
   void GetMeshComponents(Mesh &mesh) const;

   /** Get edge and face numbering from 'mesh' (i.e., set all Edge::index and
       Face::index) after a new mesh was created from us. */
   void OnMeshUpdated(Mesh *mesh);

   /** Delete top-level vertex coordinates if the Mesh became curved, e.g.,
       by calling Mesh::SetCurvature or otherwise setting the Nodes. */
   void MakeTopologyOnly() { coordinates.DeleteAll(); }


protected: // implementation

   int Dim, spaceDim; ///< dimensions of the elements and the vertex coordinates
   int MyRank; ///< used in parallel, or when loading a parallel file in serial
   bool Iso; ///< true if the mesh only contains isotropic refinements
   int Geoms; ///< bit mask of element geometries present, see InitGeomFlags()

   /** A Node can hold a vertex, an edge, or both. Elements directly point to
       their corner nodes, but edge nodes also exist and can be accessed using
       a hash-table given their two end-point node IDs. All nodes can be
       accessed in this way, with the exception of top-level vertex nodes.
       When an element is being refined, the mid-edge nodes are readily
       available with this mechanism. The new elements "sign in" to the nodes
       by increasing the reference counts of their vertices and edges. The
       parent element "signs off" its nodes by decrementing the ref counts. */
   struct Node : public Hashed2
   {
      char vert_refc, edge_refc;
      int vert_index, edge_index;

      Node() : vert_refc(0), edge_refc(0), vert_index(-1), edge_index(-1) {}
      ~Node();

      bool HasVertex() const { return vert_refc > 0; }
      bool HasEdge()   const { return edge_refc > 0; }

      // decrease vertex/edge ref count, return false if Node should be deleted
      bool UnrefVertex() { --vert_refc; return vert_refc || edge_refc; }
      bool UnrefEdge()   { --edge_refc; return vert_refc || edge_refc; }
   };

   /** Similarly to nodes, faces can be accessed by hashing their four vertex
       node IDs. A face knows about the one or two elements that are using it.
       A face that is not on the boundary and only has one element referencing
       it is either a master or a slave face. */
   struct Face : public Hashed4
   {
      int attribute; ///< boundary element attribute, -1 if internal face
      int index;     ///< face number in the Mesh
      int elem[2];   ///< up to 2 elements sharing the face

      Face() : attribute(-1), index(-1) { elem[0] = elem[1] = -1; }

      bool Boundary() const { return attribute >= 0; }
      bool Unused() const { return elem[0] < 0 && elem[1] < 0; }

      // add or remove an element from the 'elem[2]' array
      void RegisterElement(int e);
      void ForgetElement(int e);

      /// Return one of elem[0] or elem[1] and make sure the other is -1.
      int GetSingleElement() const;
   };

   /** This is an element in the refinement hierarchy. Each element has
       either been refined and points to its children, or is a leaf and points
       to its vertex nodes. */
   struct Element
   {
      char geom;     ///< Geometry::Type of the element (char for storage only)
      char ref_type; ///< bit mask of X,Y,Z refinements (bits 0,1,2 respectively)
      char tet_type; ///< tetrahedron split type, currently always 0
      char flag;     ///< generic flag/marker, can be used by algorithms
      int index;     ///< element number in the Mesh, -1 if refined
      int rank;      ///< processor number (ParNCMesh), -1 if undefined/unknown
      int attribute;
      union
      {
         int node[8];  ///< element corners (if ref_type == 0)
         int child[8]; ///< 2-8 children (if ref_type != 0)
      };
      int parent; ///< parent element, -1 if this is a root element, -2 if free'd

      Element(Geometry::Type geom, int attr);

      Geometry::Type Geom() const { return Geometry::Type(geom); }
      bool IsLeaf() const { return !ref_type && (parent != -2); }
   };


   // primary data

   HashTable<Node> nodes; // associative container holding all Nodes
   HashTable<Face> faces; // associative container holding all Faces

   BlockArray<Element> elements; // storage for all Elements
   Array<int> free_element_ids;  // unused element ids - indices into 'elements'

   /** Initial traversal state (~ element orientation) for each root element
       NOTE: M = root_state.Size() is the number of root elements.
       NOTE: the first M items of 'elements' is the coarse mesh. */
   Array<int> root_state;

   /** Coordinates of top-level vertices (organized as triples). If empty,
       the Mesh is curved (Nodes != NULL) and NCMesh is topology-only. */
   Array<double> coordinates;


   // secondary data

   /** Apart from the primary data structure, which is the element/node/face
       hierarchy, there is secondary data that is derived from the primary
       data and needs to be updated when the primary data changes. Update()
       takes care of that and needs to be called after each refinement and
       derefinement. */
   virtual void Update();

   // set by UpdateLeafElements, UpdateVertices and OnMeshUpdated
   int NElements, NVertices, NEdges, NFaces;

   // NOTE: the serial code understands the bare minimum about ghost elements and
   // other ghost entities in order to be able to load parallel partial meshes
   int NGhostElements, NGhostVertices, NGhostEdges, NGhostFaces;

   Array<int> leaf_elements; ///< finest elements, in Mesh ordering (+ ghosts)
   Array<int> leaf_sfc_index; ///< natural tree ordering of leaf elements
   Array<int> vertex_nodeId; ///< vertex-index to node-id map, see UpdateVertices

   NCList face_list; ///< lazy-initialized list of faces, see GetFaceList
   NCList edge_list; ///< lazy-initialized list of edges, see GetEdgeList
   NCList vertex_list; ///< lazy-initialized list of vertices, see GetVertexList

   Array<int> boundary_faces; ///< subset of all faces, set by BuildFaceList
   Array<char> face_geom; ///< face geometry by face index, set by OnMeshUpdated

   Table element_vertex; ///< leaf-element to vertex table, see FindSetNeighbors


   void UpdateLeafElements();
   void UpdateVertices(); ///< update Vertex::index and vertex_nodeId
   void CollectLeafElements(int elem, int state, Array<int> &ghosts,
                            int &counter);

   /** Try to find a space-filling curve friendly orientation of the root
       elements: set 'root_state' based on the ordering of coarse elements.
       Note that the coarse mesh itself must be ordered as an SFC by e.g.
       Mesh::GetGeckoElementOrdering. */
   void InitRootState(int root_count);

   void InitGeomFlags();

   bool HavePrisms() const { return Geoms & (1 << Geometry::PRISM); }
   bool HaveTets() const   { return Geoms & (1 << Geometry::TETRAHEDRON); }

   bool IsGhost(const Element &el) const { return el.rank != MyRank; }


   // refinement/derefinement

   Array<Refinement> ref_stack; ///< stack of scheduled refinements (temporary)
   HashTable<Node> shadow; ///< temporary storage for reparented nodes
   Array<Triple<int, int, int> > reparents; ///< scheduled node reparents (tmp)

   Table derefinements; ///< possible derefinements, see GetDerefinementTable

   void RefineElement(int elem, char ref_type);
   void DerefineElement(int elem);

   int AddElement(const Element &el)
   {
      if (free_element_ids.Size())
      {
         int idx = free_element_ids.Last();
         free_element_ids.DeleteLast();
         elements[idx] = el;
         return idx;
      }
      return elements.Append(el);
   }
   void FreeElement(int id)
   {
      free_element_ids.Append(id);
      elements[id].ref_type = 0;
      elements[id].parent = -2; // mark the element as free
   }

   int NewHexahedron(int n0, int n1, int n2, int n3,
                     int n4, int n5, int n6, int n7, int attr,
                     int fattr0, int fattr1, int fattr2,
                     int fattr3, int fattr4, int fattr5);

   int NewWedge(int n0, int n1, int n2,
                int n3, int n4, int n5, int attr,
                int fattr0, int fattr1,
                int fattr2, int fattr3, int fattr4);

   int NewTetrahedron(int n0, int n1, int n2, int n3, int attr,
                      int fattr0, int fattr1, int fattr2, int fattr3);

   int NewQuadrilateral(int n0, int n1, int n2, int n3, int attr,
                        int eattr0, int eattr1, int eattr2, int eattr3);

   int NewTriangle(int n0, int n1, int n2,
                   int attr, int eattr0, int eattr1, int eattr2);

   mfem::Element* NewMeshElement(int geom) const;

   int QuadFaceSplitType(int v1, int v2, int v3, int v4, int mid[5]
                         = NULL /*optional output of mid-edge nodes*/) const;

   bool TriFaceSplit(int v1, int v2, int v3, int mid[3] = NULL) const;

   void ForceRefinement(int vn1, int vn2, int vn3, int vn4);

   void FindEdgeElements(int vn1, int vn2, int vn3, int vn4,
                         Array<MeshId> &prisms) const;

   void CheckAnisoPrism(int vn1, int vn2, int vn3, int vn4,
                        const Refinement *refs, int nref);

   void CheckAnisoFace(int vn1, int vn2, int vn3, int vn4,
                       int mid12, int mid34, int level = 0);

   void CheckIsoFace(int vn1, int vn2, int vn3, int vn4,
                     int en1, int en2, int en3, int en4, int midf);

   void ReparentNode(int node, int new_p1, int new_p2);

   int FindMidEdgeNode(int node1, int node2) const;
   int GetMidEdgeNode(int node1, int node2);

   int GetMidFaceNode(int en1, int en2, int en3, int en4);

   void ReferenceElement(int elem);
   void UnreferenceElement(int elem, Array<int> &elemFaces);

   Face* GetFace(Element &elem, int face_no);
   void RegisterFaces(int elem, int *fattr = NULL);
   void DeleteUnusedFaces(const Array<int> &elemFaces);

   void CollectDerefinements(int elem, Array<Connection> &list);

   /// Return el.node[index] correctly, even if the element is refined.
   int RetrieveNode(const Element &el, int index);

   /// Extended version of find_node: works if 'el' is refined.
   int FindNodeExt(const Element &el, int node, bool abort = true);


   // face/edge lists

   static int find_node(const Element &el, int node);
   static int find_element_edge(const Element &el, int vn0, int vn1,
                                bool abort = true);
   static int find_local_face(int geom, int a, int b, int c);

   struct Point;
   struct PointMatrix;

   int ReorderFacePointMat(int v0, int v1, int v2, int v3,
                           int elem, const PointMatrix &pm,
                           PointMatrix &reordered) const;

   void TraverseQuadFace(int vn0, int vn1, int vn2, int vn3,
                         const PointMatrix& pm, int level, Face* eface[4],
                         MatrixMap &matrix_map);
   bool TraverseTriFace(int vn0, int vn1, int vn2,
                        const PointMatrix& pm, int level,
                        MatrixMap &matrix_map);
   void TraverseTetEdge(int vn0, int vn1, const Point &p0, const Point &p1,
                        MatrixMap &matrix_map);
   void TraverseEdge(int vn0, int vn1, double t0, double t1, int flags,
                     int level, MatrixMap &matrix_map);

   virtual void BuildFaceList();
   virtual void BuildEdgeList();
   virtual void BuildVertexList();

   virtual void ElementSharesFace(int elem, int local, int face) {} // ParNCMesh
   virtual void ElementSharesEdge(int elem, int local, int enode) {} // ParNCMesh
   virtual void ElementSharesVertex(int elem, int local, int vnode) {} // ParNCMesh


   // neighbors / element_vertex table

   /** Return all vertex-, edge- and face-neighbors of a set of elements.
       The neighbors are returned as a list (neighbors != NULL), as a set
       (neighbor_set != NULL), or both. The sizes of the set arrays must match
       that of leaf_elements. The function is intended to be used for large
       sets of elements and its complexity is linear in the number of leaf
       elements in the mesh. */
   void FindSetNeighbors(const Array<char> &elem_set,
                         Array<int> *neighbors, /* append */
                         Array<char> *neighbor_set = NULL);

   /** Return all vertex-, edge- and face-neighbors of a single element.
       You can limit the number of elements being checked using 'search_set'.
       The complexity of the function is linear in the size of the search set.*/
   void FindNeighbors(int elem,
                      Array<int> &neighbors, /* append */
                      const Array<int> *search_set = NULL);

   /** Expand a set of elements by all vertex-, edge- and face-neighbors.
       The output array 'expanded' will contain all items from 'elems'
       (provided they are in 'search_set') plus their neighbors. The neighbor
       search can be limited to the optional search set. The complexity is
       linear in the sum of the sizes of 'elems' and 'search_set'. */
   void NeighborExpand(const Array<int> &elems,
                       Array<int> &expanded,
                       const Array<int> *search_set = NULL);


   void CollectEdgeVertices(int v0, int v1, Array<int> &indices);
   void CollectTriFaceVertices(int v0, int v1, int v2, Array<int> &indices);
   void CollectQuadFaceVertices(int v0, int v1, int v2, int v3,
                                Array<int> &indices);
   void BuildElementToVertexTable();

   void UpdateElementToVertexTable()
   {
      if (element_vertex.Size() < 0) { BuildElementToVertexTable(); }
   }

   int GetVertexRootCoord(int elem, RefCoord coord[3]) const;
   void CollectIncidentElements(int elem, const RefCoord coord[3],
                                Array<int> &list) const;

   /** Return elements neighboring to a local vertex of element 'elem'. Only
       elements from within the same refinement tree ('cousins') are returned.
       Complexity is proportional to the depth of elem's refinement tree. */
   void FindVertexCousins(int elem, int local, Array<int> &cousins) const;


   // coarse/fine transformations

   struct Point
   {
      int dim;
      double coord[3];

      Point() { dim = 0; }

      Point(double x)
      { dim = 1; coord[0] = x; }

      Point(double x, double y)
      { dim = 2; coord[0] = x; coord[1] = y; }

      Point(double x, double y, double z)
      { dim = 3; coord[0] = x; coord[1] = y; coord[2] = z; }

      Point(const Point& p0, const Point& p1)
      {
         dim = p0.dim;
         for (int i = 0; i < dim; i++)
         {
            coord[i] = (p0.coord[i] + p1.coord[i]) * 0.5;
         }
      }

      Point(const Point& p0, const Point& p1, const Point& p2, const Point& p3)
      {
         dim = p0.dim;
         MFEM_ASSERT(p1.dim == dim && p2.dim == dim && p3.dim == dim, "");
         for (int i = 0; i < dim; i++)
         {
            coord[i] = (p0.coord[i] + p1.coord[i] + p2.coord[i] + p3.coord[i])
                       * 0.25;
         }
      }

      Point& operator=(const Point& src)
      {
         dim = src.dim;
         for (int i = 0; i < dim; i++) { coord[i] = src.coord[i]; }
         return *this;
      }
   };

   struct PointMatrix
   {
      int np;
      Point points[8];

      PointMatrix() : np(0) {}

      PointMatrix(const Point& p0, const Point& p1)
      { np = 2; points[0] = p0; points[1] = p1; }

      PointMatrix(const Point& p0, const Point& p1, const Point& p2)
      { np = 3; points[0] = p0; points[1] = p1; points[2] = p2; }

      PointMatrix(const Point& p0, const Point& p1, const Point& p2, const Point& p3)
      { np = 4; points[0] = p0; points[1] = p1; points[2] = p2; points[3] = p3; }

      PointMatrix(const Point& p0, const Point& p1, const Point& p2,
                  const Point& p3, const Point& p4, const Point& p5)
      {
         np = 6;
         points[0] = p0; points[1] = p1; points[2] = p2;
         points[3] = p3; points[4] = p4; points[5] = p5;
      }
      PointMatrix(const Point& p0, const Point& p1, const Point& p2,
                  const Point& p3, const Point& p4, const Point& p5,
                  const Point& p6, const Point& p7)
      {
         np = 8;
         points[0] = p0; points[1] = p1; points[2] = p2; points[3] = p3;
         points[4] = p4; points[5] = p5; points[6] = p6; points[7] = p7;
      }

      Point& operator()(int i) { return points[i]; }
      const Point& operator()(int i) const { return points[i]; }

      bool operator==(const PointMatrix &pm) const;

      void GetMatrix(DenseMatrix& point_matrix) const;
   };

   static PointMatrix pm_tri_identity;
   static PointMatrix pm_quad_identity;
   static PointMatrix pm_tet_identity;
   static PointMatrix pm_prism_identity;
   static PointMatrix pm_hex_identity;

   static const PointMatrix& GetGeomIdentity(Geometry::Type geom);

   void GetPointMatrix(Geometry::Type geom, const char* ref_path,
                       DenseMatrix& matrix);

   typedef std::map<std::string, int> RefPathMap;

   void TraverseRefinements(int elem, int coarse_index,
                            std::string &ref_path, RefPathMap &map);

   /// storage for data returned by Get[De]RefinementTransforms()
   CoarseFineTransformations transforms;

   /// state of leaf_elements before Refine(), set by MarkCoarseLevel()
   Array<int> coarse_elements;

   void InitDerefTransforms();
   void SetDerefMatrixCodes(int parent, Array<int> &fine_coarse);


   // vertex temporary data, used by GetMeshComponents

   struct TmpVertex
   {
      bool valid, visited;
      double pos[3];
      TmpVertex() : valid(false), visited(false) {}
   };

   mutable TmpVertex* tmp_vertex;

   const double *CalcVertexPos(int node) const;


   // utility

   int GetEdgeMaster(int node) const;

   void FindFaceNodes(int face, int node[4]);

   int EdgeSplitLevel(int vn1, int vn2) const;
   int TriFaceSplitLevel(int vn1, int vn2, int vn3) const;
   void QuadFaceSplitLevel(int vn1, int vn2, int vn3, int vn4,
                           int& h_level, int& v_level) const;

   void CountSplits(int elem, int splits[3]) const;
   void GetLimitRefinements(Array<Refinement> &refinements, int max_level);


   // I/O

   /// Print the "vertex_parents" section of the mesh file.
   int PrintVertexParents(std::ostream *out) const;
   /// Load the vertex parent hierarchy from a mesh file.
   void LoadVertexParents(std::istream &input);

   /** Print the "boundary" section of the mesh file.
       If out == NULL, only return the number of boundary elements. */
   int PrintBoundary(std::ostream *out) const;
   /// Load the "boundary" section of the mesh file.
   void LoadBoundary(std::istream &input);

   /// Print the "coordinates" section of the mesh file.
   void PrintCoordinates(std::ostream &out) const;
   /// Load the "coordinates" section of the mesh file.
   void LoadCoordinates(std::istream &input);

<<<<<<< HEAD
   /// Count root elements and intialize root_state.
=======
   /// Count root elements and initialize root_state.
>>>>>>> f99d8c31
   void InitRootElements();
   /// Return the index of the last top-level node plus one.
   int CountTopLevelNodes() const;
   /// Return true if all root_states are zero.
   bool ZeroRootStates() const;

   /// Load the element refinement hierarchy from a legacy mesh file.
   void LoadCoarseElements(std::istream &input);
   void CopyElements(int elem, const BlockArray<Element> &tmp_elements,
                     Array<int> &index_map);
   /// Load the deprecated MFEM mesh v1.1 format for backward compatibility.
   void LoadLegacyFormat(std::istream &input, int &curved);
   /// Return a map from old (v1.1) vertex indices to new vertex indices.
   void LegacyToNewVertexOrdering(Array<int> &order) const;


   // geometry

   /** This holds in one place the constants about the geometries we support
       (triangles, quads, cubes) */
   struct GeomInfo
   {
      int nv, ne, nf;   // number of: vertices, edges, faces
      int edges[12][2]; // edge vertices (up to 12 edges)
      int faces[6][4];  // face vertices (up to 6 faces)
      int nfv[6];       // number of face vertices

      bool initialized;
      GeomInfo() : initialized(false) {}
      void InitGeom(Geometry::Type geom);
   };

   static GeomInfo GI[Geometry::NumGeom];

#ifdef MFEM_DEBUG
public:
   void DebugLeafOrder(std::ostream &out) const;
   void DebugDump(std::ostream &out) const;
#endif

   friend class ParNCMesh; // for ParNCMesh::ElementSet
   friend struct MatrixMap;
   friend struct PointMatrixHash;
};

}

#endif<|MERGE_RESOLUTION|>--- conflicted
+++ resolved
@@ -344,11 +344,7 @@
                                   Array<int> &fattr) const;
 
 
-<<<<<<< HEAD
-   /// I/O: Print the mesh in "MFEM nonconforming mesh v1.0" format.
-=======
    /// I/O: Print the mesh in "MFEM NC mesh v1.0" format.
->>>>>>> f99d8c31
    void Print(std::ostream &out) const;
 
    /// Save memory by releasing all non-essential and cached data.
@@ -860,11 +856,7 @@
    /// Load the "coordinates" section of the mesh file.
    void LoadCoordinates(std::istream &input);
 
-<<<<<<< HEAD
-   /// Count root elements and intialize root_state.
-=======
    /// Count root elements and initialize root_state.
->>>>>>> f99d8c31
    void InitRootElements();
    /// Return the index of the last top-level node plus one.
    int CountTopLevelNodes() const;
