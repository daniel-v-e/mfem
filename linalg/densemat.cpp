--- conflicted
+++ resolved
@@ -3511,29 +3511,6 @@
    return *this;
 }
 
-<<<<<<< HEAD
-void BatchLUFactor(Vector &Minv,const int m,const int NE, Array<int> &P)
-{
-   P.SetSize(m*NE);
-   auto data_all = mfem::Reshape(Minv.ReadWrite(), m, m, NE);
-   auto piv_all = mfem::Reshape(P.Write(), m, NE);
-
-   MFEM_FORALL(e, NE,
-   {
-
-      double *data = &data_all(0,0,e);
-      int *ipiv = &piv_all(0,e);
-      for (int i = 0; i < m; i++)
-      {
-
-         // pivoting
-         {
-            int piv = i;
-            double a = fabs(data[piv+i*m]);
-            for (int j = i+1; j < m; j++)
-            {
-               const double b = fabs(data[j+i*m]);
-=======
 void BatchLUFactor(DenseTensor &Mlu, Array<int> &P, const double TOL)
 {
    const int m = Mlu.SizeI();
@@ -3557,24 +3534,100 @@
             for (int j = i+1; j < m; j++)
             {
                const double b = fabs(data_all(j,i,e));
->>>>>>> 62e95fe7
                if (b > a)
                {
                   a = b;
                   piv = j;
                }
             }
-<<<<<<< HEAD
-            ipiv[i] = piv;
-=======
             ipiv_all(i,e) = piv;
->>>>>>> 62e95fe7
             if (piv != i)
             {
                // swap rows i and piv in both L and U parts
                for (int j = 0; j < m; j++)
                {
-<<<<<<< HEAD
+                  mfem::kernels::internal::Swap<double>(data_all(i,j,e), data_all(piv,j,e));
+               }
+            }
+         } // pivot end
+
+         if (abs(data_all(i,i,e)) <= TOL)
+         {
+            d_pivot_flag[0] = false;
+         }
+
+         const double a_ii_inv = 1.0 / data_all(i,i,e);
+         for (int j = i+1; j < m; j++)
+         {
+            data_all(j,i,e) *= a_ii_inv;
+         }
+
+         for (int k = i+1; k < m; k++)
+         {
+            const double a_ik = data_all(i,k,e);
+            for (int j = i+1; j < m; j++)
+            {
+               data_all(j,k,e) -= a_ik * data_all(j,i,e);
+            }
+         }
+
+      } // m loop
+
+   });
+
+   MFEM_ASSERT(pivot_flag.HostRead()[0], "Batch LU factorization failed \n");
+}
+
+void BatchLUSolve(const DenseTensor &Mlu, const Array<int> &P, Vector &X)
+{
+
+   const int m = Mlu.SizeI();
+   const int NE = Mlu.SizeK();
+
+   auto data_all = mfem::Reshape(Mlu.Read(), m, m, NE);
+   auto piv_all = mfem::Reshape(P.Read(), m, NE);
+   auto x_all = mfem::Reshape(X.ReadWrite(), m, NE);
+
+   MFEM_FORALL(e, NE,
+   {
+      kernels::LUSolve(&data_all(0, 0,e), m, &piv_all(0, e), &x_all(0,e));
+   });
+
+}
+
+void BatchLUFactor(Vector &Minv,const int m,const int NE, Array<int> &P)
+{
+   P.SetSize(m*NE);
+   auto data_all = mfem::Reshape(Minv.ReadWrite(), m, m, NE);
+   auto piv_all = mfem::Reshape(P.Write(), m, NE);
+
+   MFEM_FORALL(e, NE,
+   {
+
+      double *data = &data_all(0,0,e);
+      int *ipiv = &piv_all(0,e);
+      for (int i = 0; i < m; i++)
+      {
+
+         // pivoting
+         {
+            int piv = i;
+            double a = fabs(data[piv+i*m]);
+            for (int j = i+1; j < m; j++)
+            {
+               const double b = fabs(data[j+i*m]);
+               if (b > a)
+               {
+                  a = b;
+                  piv = j;
+               }
+            }
+            ipiv[i] = piv;
+            if (piv != i)
+            {
+               // swap rows i and piv in both L and U parts
+               for (int j = 0; j < m; j++)
+               {
                   mfem::kernels::internal::Swap<double>(data[i+j*m], data[piv+j*m]);
                }
             }
@@ -3590,27 +3643,10 @@
          for (int j = i+1; j < m; j++)
          {
             data[j+i*m] *= a_ii_inv;
-=======
-                  mfem::kernels::internal::Swap<double>(data_all(i,j,e), data_all(piv,j,e));
-               }
-            }
-         } // pivot end
-
-         if (abs(data_all(i,i,e)) <= TOL)
-         {
-            d_pivot_flag[0] = false;
-         }
-
-         const double a_ii_inv = 1.0 / data_all(i,i,e);
-         for (int j = i+1; j < m; j++)
-         {
-            data_all(j,i,e) *= a_ii_inv;
->>>>>>> 62e95fe7
          }
 
          for (int k = i+1; k < m; k++)
          {
-<<<<<<< HEAD
             const double a_ik = data[i+k*m];
             for (int j = i+1; j < m; j++)
             {
@@ -3629,35 +3665,11 @@
 {
 
    auto data_all = mfem::Reshape(Minv.Read(), m, m, NE);
-=======
-            const double a_ik = data_all(i,k,e);
-            for (int j = i+1; j < m; j++)
-            {
-               data_all(j,k,e) -= a_ik * data_all(j,i,e);
-            }
-         }
-
-      } // m loop
-
-   });
-
-   MFEM_ASSERT(pivot_flag.HostRead()[0], "Batch LU factorization failed \n");
-}
-
-void BatchLUSolve(const DenseTensor &Mlu, const Array<int> &P, Vector &X)
-{
-
-   const int m = Mlu.SizeI();
-   const int NE = Mlu.SizeK();
-
-   auto data_all = mfem::Reshape(Mlu.Read(), m, m, NE);
->>>>>>> 62e95fe7
    auto piv_all = mfem::Reshape(P.Read(), m, NE);
    auto x_all = mfem::Reshape(X.ReadWrite(), m, NE);
 
    MFEM_FORALL(e, NE,
    {
-<<<<<<< HEAD
 
       const double *data = &data_all(0,0,e);
       const int *ipiv = &piv_all(0,e);
@@ -3692,12 +3704,5 @@
 
 }
 
-} //namespace
-=======
-      kernels::LUSolve(&data_all(0, 0,e), m, &piv_all(0, e), &x_all(0,e));
-   });
-
-}
-
-} // namespace mfem
->>>>>>> 62e95fe7
+
+} // namespace mfem