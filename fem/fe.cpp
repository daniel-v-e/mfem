--- conflicted
+++ resolved
@@ -20,1608 +20,7 @@
 
 using namespace std;
 
-<<<<<<< HEAD
-FiniteElement::FiniteElement(int D, Geometry::Type G, int Do, int O, int F)
-   : Nodes(Do)
-{
-   dim = D ; geom_type = G ; dof = Do ; order = O ; func_space = F;
-   range_type = SCALAR;
-   map_type = VALUE;
-   deriv_type = NONE;
-   deriv_range_type = SCALAR;
-   deriv_map_type = VALUE;
-   for (int i = 0; i < Geometry::MaxDim; i++) { orders[i] = -1; }
-#ifndef MFEM_THREAD_SAFE
-   vshape.SetSize(dof, dim);
-#endif
-}
-
-void FiniteElement::CalcVShape (
-   const IntegrationPoint &ip, DenseMatrix &shape) const
-{
-   MFEM_ABORT("method is not implemented for this class");
-}
-
-void FiniteElement::CalcVShape (
-   ElementTransformation &Trans, DenseMatrix &shape) const
-{
-   MFEM_ABORT("method is not implemented for this class");
-}
-
-void FiniteElement::CalcVShapeRevDiff(ElementTransformation &Trans,
-                                      const DenseMatrix &shape_bar,
-                                      DenseMatrix &PointMat_bar) const
-{
-   MFEM_ABORT("method is not implemented for this class");
-}
-
-void FiniteElement::CalcDivShape (
-   const IntegrationPoint &ip, Vector &divshape) const
-{
-   MFEM_ABORT("method is not implemented for this class");
-}
-
-void FiniteElement::CalcPhysDivShape(
-   ElementTransformation &Trans, Vector &div_shape) const
-{
-   CalcDivShape(Trans.GetIntPoint(), div_shape);
-   div_shape *= (1.0 / Trans.Weight());
-}
-
-void FiniteElement::CalcCurlShape(const IntegrationPoint &ip,
-                                  DenseMatrix &curl_shape) const
-{
-   MFEM_ABORT("method is not implemented for this class");
-}
-
-void FiniteElement::CalcPhysCurlShape(ElementTransformation &Trans,
-                                      DenseMatrix &curl_shape) const
-{
-   switch (dim)
-   {
-      case 3:
-      {
-#ifdef MFEM_THREAD_SAFE
-         DenseMatrix vshape(dof, dim);
-#endif
-         CalcCurlShape(Trans.GetIntPoint(), vshape);
-         MultABt(vshape, Trans.Jacobian(), curl_shape);
-         curl_shape *= (1.0 / Trans.Weight());
-         break;
-      }
-      case 2:
-         // This is valid for both 2x2 and 3x2 Jacobians
-         CalcCurlShape(Trans.GetIntPoint(), curl_shape);
-         curl_shape *= (1.0 / Trans.Weight());
-         break;
-      default:
-         MFEM_ABORT("Invalid dimension, Dim = " << dim);
-   }
-}
-
-void FiniteElement::CalcPhysCurlShapeRevDiff(ElementTransformation &Trans,
-                                             const DenseMatrix &curlshape_bar,
-                                             DenseMatrix &PointMat_bar) const
-{
-   switch (dim)
-   {
-      case 3:
-      {
-#ifdef MFEM_THREAD_SAFE
-         DenseMatrix vshape(dof, dim);
-#else
-         vshape.SetSize(dof, dim);
-#endif
-         DenseMatrix vshapedxt(dof, dim);
-         DenseMatrix vshapedxt_bar(dof, dim);
-
-         CalcCurlShape(Trans.GetIntPoint(), vshape);
-         const auto &jac = Trans.Jacobian();
-         MultABt(vshape, jac, vshapedxt);
-
-         const double weight = Trans.Weight();
-         // curl_shape *= 1.0 / weight;
-
-         /// start reverse pass
-         auto &isotrans = dynamic_cast<IsoparametricTransformation&>(Trans);
-
-         /// curl_shape = vshapedxt / weight;
-         double weight_bar = 0.0;
-         for (int j = 0; j < curlshape_bar.Width(); ++j)
-         {
-            for (int i = 0; i < curlshape_bar.Height(); ++i)
-            {
-               weight_bar -= curlshape_bar(i,j) * vshapedxt(i,j) / pow(weight, 2);
-            }
-         }
-         vshapedxt_bar = curlshape_bar; vshapedxt_bar *= (1.0 / weight);
-
-         /// double weight = Trans.Weight();
-         isotrans.WeightRevDiff(weight_bar, PointMat_bar);
-
-         /// const auto &jac = Trans.Jacobian();
-         /// MultABt(vshape, jac, vshapedxt);
-         double jac_bar_buffer[9];
-         DenseMatrix jac_bar(jac_bar_buffer, jac.Width(), jac.Height());
-         MultAtB(vshapedxt_bar, vshape, jac_bar);
-         isotrans.JacobianRevDiff(jac_bar, PointMat_bar);
-         break;
-      }
-      case 2:
-         MFEM_ABORT("CalcPhysCurlShapeRevDiff not implemented!\n");
-         break;
-      default:
-         MFEM_ABORT("Invalid dimension, Dim = " << dim);
-   }
-}
-
-void FiniteElement::GetFaceDofs(int face, int **dofs, int *ndofs) const
-{
-   MFEM_ABORT("method is not overloaded");
-}
-
-void FiniteElement::CalcHessian (const IntegrationPoint &ip,
-                                 DenseMatrix &h) const
-{
-   MFEM_ABORT("method is not overloaded");
-}
-
-void FiniteElement::GetLocalInterpolation (ElementTransformation &Trans,
-                                           DenseMatrix &I) const
-{
-   MFEM_ABORT("method is not overloaded");
-}
-
-void FiniteElement::GetLocalRestriction(ElementTransformation &,
-                                        DenseMatrix &) const
-{
-   MFEM_ABORT("method is not overloaded");
-}
-
-void FiniteElement::GetTransferMatrix(const FiniteElement &fe,
-                                      ElementTransformation &Trans,
-                                      DenseMatrix &I) const
-{
-   MFEM_ABORT("method is not overloaded");
-}
-
-void FiniteElement::Project (
-   Coefficient &coeff, ElementTransformation &Trans, Vector &dofs) const
-{
-   MFEM_ABORT("method is not overloaded");
-}
-
-void FiniteElement::Project (
-   VectorCoefficient &vc, ElementTransformation &Trans, Vector &dofs) const
-{
-   MFEM_ABORT("method is not overloaded");
-}
-
-void FiniteElement::ProjectRevDiff (
-   const Vector &P_bar,
-   VectorCoefficient &vc,
-   ElementTransformation &Trans,
-   DenseMatrix &PointMat_bar) const
-{
-   mfem_error ("FiniteElement::ProjectRevDiff (...) (vector) is not "
-               "overloaded !");
-}
-
-void FiniteElement::ProjectFromNodes(Vector &vc, ElementTransformation &Trans,
-                                     Vector &dofs) const
-{
-   mfem_error ("FiniteElement::ProjectFromNodes() (vector) is not overloaded!");
-}
-
-void FiniteElement::ProjectMatrixCoefficient(
-   MatrixCoefficient &mc, ElementTransformation &T, Vector &dofs) const
-{
-   MFEM_ABORT("method is not overloaded");
-}
-
-void FiniteElement::ProjectDelta(int vertex, Vector &dofs) const
-{
-   MFEM_ABORT("method is not implemented for this element");
-}
-
-void FiniteElement::Project(
-   const FiniteElement &fe, ElementTransformation &Trans, DenseMatrix &I) const
-{
-   MFEM_ABORT("method is not implemented for this element");
-}
-
-void FiniteElement::ProjectGrad(
-   const FiniteElement &fe, ElementTransformation &Trans,
-   DenseMatrix &grad) const
-{
-   MFEM_ABORT("method is not implemented for this element");
-}
-
-void FiniteElement::ProjectCurl(
-   const FiniteElement &fe, ElementTransformation &Trans,
-   DenseMatrix &curl) const
-{
-   MFEM_ABORT("method is not implemented for this element");
-}
-
-void FiniteElement::ProjectDiv(
-   const FiniteElement &fe, ElementTransformation &Trans,
-   DenseMatrix &div) const
-{
-   MFEM_ABORT("method is not implemented for this element");
-}
-
-void FiniteElement::CalcPhysShape(ElementTransformation &Trans,
-                                  Vector &shape) const
-{
-   CalcShape(Trans.GetIntPoint(), shape);
-   if (map_type == INTEGRAL)
-   {
-      shape /= Trans.Weight();
-   }
-}
-
-void FiniteElement::CalcPhysDShape(ElementTransformation &Trans,
-                                   DenseMatrix &dshape) const
-{
-   MFEM_ASSERT(map_type == VALUE, "");
-#ifdef MFEM_THREAD_SAFE
-   DenseMatrix vshape(dof, dim);
-#endif
-   CalcDShape(Trans.GetIntPoint(), vshape);
-   Mult(vshape, Trans.InverseJacobian(), dshape);
-}
-
-void FiniteElement::CalcPhysLaplacian(ElementTransformation &Trans,
-                                      Vector &Laplacian) const
-{
-   MFEM_ASSERT(map_type == VALUE, "");
-
-   // Simpler routine if mapping is affine
-   if (Trans.Hessian().FNorm2() < 1e-20)
-   {
-      CalcPhysLinLaplacian(Trans, Laplacian);
-      return;
-   }
-
-   // Compute full Hessian first if non-affine
-   int size = (dim*(dim+1))/2;
-   DenseMatrix hess(dof, size);
-   CalcPhysHessian(Trans,hess);
-
-   if (dim == 3)
-   {
-      for (int nd = 0; nd < dof; nd++)
-      {
-         Laplacian[nd] = hess(nd,0) + hess(nd,4) + hess(nd,5);
-      }
-   }
-   else if (dim == 2)
-   {
-      for (int nd = 0; nd < dof; nd++)
-      {
-         Laplacian[nd] = hess(nd,0) + hess(nd,2);
-      }
-   }
-   else
-   {
-      for (int nd = 0; nd < dof; nd++)
-      {
-         Laplacian[nd] = hess(nd,0);
-      }
-   }
-}
-
-
-// Assume a linear mapping
-void FiniteElement::CalcPhysLinLaplacian(ElementTransformation &Trans,
-                                         Vector &Laplacian) const
-{
-   MFEM_ASSERT(map_type == VALUE, "");
-   int size = (dim*(dim+1))/2;
-   DenseMatrix hess(dof, size);
-   DenseMatrix Gij(dim,dim);
-   Vector scale(size);
-
-   CalcHessian (Trans.GetIntPoint(), hess);
-   MultAAt(Trans.InverseJacobian(), Gij);
-
-   if (dim == 3)
-   {
-      scale[0] =   Gij(0,0);
-      scale[1] = 2*Gij(0,1);
-      scale[2] = 2*Gij(0,2);
-
-      scale[3] = 2*Gij(1,2);
-      scale[4] =   Gij(2,2);
-
-      scale[5] =   Gij(1,1);
-   }
-   else if (dim == 2)
-   {
-      scale[0] =   Gij(0,0);
-      scale[1] = 2*Gij(0,1);
-      scale[2] =   Gij(1,1);
-   }
-   else
-   {
-      scale[0] =   Gij(0,0);
-   }
-
-   for (int nd = 0; nd < dof; nd++)
-   {
-      Laplacian[nd] = 0.0;
-      for (int ii = 0; ii < size; ii++)
-      {
-         Laplacian[nd] += hess(nd,ii)*scale[ii];
-      }
-   }
-
-}
-
-void  FiniteElement::CalcPhysHessian(ElementTransformation &Trans,
-                                     DenseMatrix& Hessian) const
-{
-   MFEM_ASSERT(map_type == VALUE, "");
-
-   // Roll 2-Tensors in vectors and 4-Tensor in Matrix, exploiting symmetry
-   Array<int> map(dim*dim);
-   if (dim == 3)
-   {
-      map[0] = 0;
-      map[1] = 1;
-      map[2] = 2;
-
-      map[3] = 1;
-      map[4] = 5;
-      map[5] = 3;
-
-      map[6] = 2;
-      map[7] = 3;
-      map[8] = 4;
-   }
-   else if (dim == 2)
-   {
-      map[0] = 0;
-      map[1] = 1;
-
-      map[2] = 1;
-      map[3] = 2;
-   }
-   else
-   {
-      map[0] = 0;
-   }
-
-   // Hessian in ref coords
-   int size = (dim*(dim+1))/2;
-   DenseMatrix hess(dof, size);
-   CalcHessian(Trans.GetIntPoint(), hess);
-
-   // Gradient in physical coords
-   if (Trans.Hessian().FNorm2() > 1e-10)
-   {
-      DenseMatrix grad(dof, dim);
-      CalcPhysDShape(Trans, grad);
-      DenseMatrix gmap(dof, size);
-      Mult(grad,Trans.Hessian(),gmap);
-      hess -= gmap;
-   }
-
-   // LHM
-   DenseMatrix lhm(size,size);
-   DenseMatrix invJ = Trans.Jacobian();
-   lhm = 0.0;
-   for (int i = 0; i < dim; i++)
-   {
-      for (int j = 0; j < dim; j++)
-      {
-         for (int k = 0; k < dim; k++)
-         {
-            for (int l = 0; l < dim; l++)
-            {
-               lhm(map[i*dim+j],map[k*dim+l]) += invJ(i,k)*invJ(j,l);
-            }
-         }
-      }
-   }
-   // Correct multiplicity
-   Vector mult(size);
-   mult = 0.0;
-   for (int i = 0; i < dim*dim; i++) { mult[map[i]]++; }
-   lhm.InvRightScaling(mult);
-
-   // Hessian in physical coords
-   lhm.Invert();
-   Mult( hess, lhm, Hessian);
-}
-
-const DofToQuad &FiniteElement::GetDofToQuad(const IntegrationRule &,
-                                             DofToQuad::Mode) const
-{
-   MFEM_ABORT("method is not implemented for this element");
-   return *dof2quad_array[0]; // suppress a warning
-}
-
-FiniteElement::~FiniteElement()
-{
-   for (int i = 0; i < dof2quad_array.Size(); i++)
-   {
-      delete dof2quad_array[i];
-   }
-}
-
-
-void ScalarFiniteElement::NodalLocalInterpolation (
-   ElementTransformation &Trans, DenseMatrix &I,
-   const ScalarFiniteElement &fine_fe) const
-{
-   double v[Geometry::MaxDim];
-   Vector vv (v, dim);
-   IntegrationPoint f_ip;
-
-#ifdef MFEM_THREAD_SAFE
-   Vector c_shape(dof);
-#endif
-
-   MFEM_ASSERT(map_type == fine_fe.GetMapType(), "");
-
-   I.SetSize(fine_fe.dof, dof);
-   for (int i = 0; i < fine_fe.dof; i++)
-   {
-      Trans.Transform(fine_fe.Nodes.IntPoint(i), vv);
-      f_ip.Set(v, dim);
-      CalcShape(f_ip, c_shape);
-      for (int j = 0; j < dof; j++)
-      {
-         if (fabs(I(i,j) = c_shape(j)) < 1.0e-12)
-         {
-            I(i,j) = 0.0;
-         }
-      }
-   }
-   if (map_type == INTEGRAL)
-   {
-      // assuming Trans is linear; this should be ok for all refinement types
-      Trans.SetIntPoint(&Geometries.GetCenter(geom_type));
-      I *= Trans.Weight();
-   }
-}
-
-void ScalarFiniteElement::ScalarLocalInterpolation(
-   ElementTransformation &Trans, DenseMatrix &I,
-   const ScalarFiniteElement &fine_fe) const
-{
-   // General "interpolation", defined by L2 projection
-
-   double v[Geometry::MaxDim];
-   Vector vv (v, dim);
-   IntegrationPoint f_ip;
-
-   const int fs = fine_fe.GetDof(), cs = this->GetDof();
-   I.SetSize(fs, cs);
-   Vector fine_shape(fs), coarse_shape(cs);
-   DenseMatrix fine_mass(fs), fine_coarse_mass(fs, cs); // initialized with 0
-   const int ir_order =
-      std::max(GetOrder(), fine_fe.GetOrder()) + fine_fe.GetOrder();
-   const IntegrationRule &ir = IntRules.Get(fine_fe.GetGeomType(), ir_order);
-
-   for (int i = 0; i < ir.GetNPoints(); i++)
-   {
-      const IntegrationPoint &ip = ir.IntPoint(i);
-      fine_fe.CalcShape(ip, fine_shape);
-      Trans.Transform(ip, vv);
-      f_ip.Set(v, dim);
-      this->CalcShape(f_ip, coarse_shape);
-
-      AddMult_a_VVt(ip.weight, fine_shape, fine_mass);
-      AddMult_a_VWt(ip.weight, fine_shape, coarse_shape, fine_coarse_mass);
-   }
-
-   DenseMatrixInverse fine_mass_inv(fine_mass);
-   fine_mass_inv.Mult(fine_coarse_mass, I);
-
-   if (map_type == INTEGRAL)
-   {
-      // assuming Trans is linear; this should be ok for all refinement types
-      Trans.SetIntPoint(&Geometries.GetCenter(geom_type));
-      I *= Trans.Weight();
-   }
-}
-
-void ScalarFiniteElement::ScalarLocalRestriction(
-   ElementTransformation &Trans, DenseMatrix &R,
-   const ScalarFiniteElement &coarse_fe) const
-{
-   // General "restriction", defined by L2 projection
-   double v[Geometry::MaxDim];
-   Vector vv (v, dim);
-   IntegrationPoint f_ip;
-
-   const int cs = coarse_fe.GetDof(), fs = this->GetDof();
-   R.SetSize(cs, fs);
-   Vector fine_shape(fs), coarse_shape(cs);
-   DenseMatrix coarse_mass(cs), coarse_fine_mass(cs, fs); // initialized with 0
-   const int ir_order = GetOrder() + coarse_fe.GetOrder();
-   const IntegrationRule &ir = IntRules.Get(coarse_fe.GetGeomType(), ir_order);
-
-   for (int i = 0; i < ir.GetNPoints(); i++)
-   {
-      const IntegrationPoint &ip = ir.IntPoint(i);
-      this->CalcShape(ip, fine_shape);
-      Trans.Transform(ip, vv);
-      f_ip.Set(v, dim);
-      coarse_fe.CalcShape(f_ip, coarse_shape);
-
-      AddMult_a_VVt(ip.weight, coarse_shape, coarse_mass);
-      AddMult_a_VWt(ip.weight, coarse_shape, fine_shape, coarse_fine_mass);
-   }
-
-   DenseMatrixInverse coarse_mass_inv(coarse_mass);
-   coarse_mass_inv.Mult(coarse_fine_mass, R);
-
-   if (map_type == INTEGRAL)
-   {
-      // assuming Trans is linear; this should be ok for all refinement types
-      Trans.SetIntPoint(&Geometries.GetCenter(geom_type));
-      R *= 1.0 / Trans.Weight();
-   }
-}
-
-const DofToQuad &ScalarFiniteElement::GetDofToQuad(const IntegrationRule &ir,
-                                                   DofToQuad::Mode mode) const
-{
-   MFEM_VERIFY(mode == DofToQuad::FULL, "invalid mode requested");
-
-   for (int i = 0; i < dof2quad_array.Size(); i++)
-   {
-      const DofToQuad &d2q = *dof2quad_array[i];
-      if (d2q.IntRule == &ir && d2q.mode == mode) { return d2q; }
-   }
-
-   DofToQuad *d2q = new DofToQuad;
-   const int nqpt = ir.GetNPoints();
-   d2q->FE = this;
-   d2q->IntRule = &ir;
-   d2q->mode = mode;
-   d2q->ndof = dof;
-   d2q->nqpt = nqpt;
-   d2q->B.SetSize(nqpt*dof);
-   d2q->Bt.SetSize(dof*nqpt);
-   d2q->G.SetSize(nqpt*dim*dof);
-   d2q->Gt.SetSize(dof*nqpt*dim);
-#ifdef MFEM_THREAD_SAFE
-   Vector c_shape(dof);
-   DenseMatrix vshape(dof, dim);
-#endif
-   for (int i = 0; i < nqpt; i++)
-   {
-      const IntegrationPoint &ip = ir.IntPoint(i);
-      CalcShape(ip, c_shape);
-      for (int j = 0; j < dof; j++)
-      {
-         d2q->B[i+nqpt*j] = d2q->Bt[j+dof*i] = c_shape(j);
-      }
-      CalcDShape(ip, vshape);
-      for (int d = 0; d < dim; d++)
-      {
-         for (int j = 0; j < dof; j++)
-         {
-            d2q->G[i+nqpt*(d+dim*j)] = d2q->Gt[j+dof*(i+nqpt*d)] = vshape(j,d);
-         }
-      }
-   }
-   dof2quad_array.Append(d2q);
-   return *d2q;
-}
-
-// protected method
-const DofToQuad &ScalarFiniteElement::GetTensorDofToQuad(
-   const TensorBasisElement &tb,
-   const IntegrationRule &ir, DofToQuad::Mode mode) const
-{
-   MFEM_VERIFY(mode == DofToQuad::TENSOR, "invalid mode requested");
-
-   for (int i = 0; i < dof2quad_array.Size(); i++)
-   {
-      const DofToQuad &d2q = *dof2quad_array[i];
-      if (d2q.IntRule == &ir && d2q.mode == mode) { return d2q; }
-   }
-
-   DofToQuad *d2q = new DofToQuad;
-   const Poly_1D::Basis &basis_1d = tb.GetBasis1D();
-   const int ndof = order + 1;
-   const int nqpt = (int)floor(pow(ir.GetNPoints(), 1.0/dim) + 0.5);
-   d2q->FE = this;
-   d2q->IntRule = &ir;
-   d2q->mode = mode;
-   d2q->ndof = ndof;
-   d2q->nqpt = nqpt;
-   d2q->B.SetSize(nqpt*ndof);
-   d2q->Bt.SetSize(ndof*nqpt);
-   d2q->G.SetSize(nqpt*ndof);
-   d2q->Gt.SetSize(ndof*nqpt);
-   Vector val(ndof), grad(ndof);
-   for (int i = 0; i < nqpt; i++)
-   {
-      // The first 'nqpt' points in 'ir' have the same x-coordinates as those
-      // of the 1D rule.
-      basis_1d.Eval(ir.IntPoint(i).x, val, grad);
-      for (int j = 0; j < ndof; j++)
-      {
-         d2q->B[i+nqpt*j] = d2q->Bt[j+ndof*i] = val(j);
-         d2q->G[i+nqpt*j] = d2q->Gt[j+ndof*i] = grad(j);
-      }
-   }
-   dof2quad_array.Append(d2q);
-   return *d2q;
-}
-
-
-void NodalFiniteElement::ProjectCurl_2D(
-   const FiniteElement &fe, ElementTransformation &Trans,
-   DenseMatrix &curl) const
-{
-   DenseMatrix curl_shape(fe.GetDof(), 1);
-
-   curl.SetSize(dof, fe.GetDof());
-   for (int i = 0; i < dof; i++)
-   {
-      fe.CalcCurlShape(Nodes.IntPoint(i), curl_shape);
-
-      double w = 1.0;
-      if (GetMapType() == FiniteElement::VALUE)
-      {
-         Trans.SetIntPoint(&Nodes.IntPoint(i));
-         w /= Trans.Weight();
-      }
-      for (int j = 0; j < fe.GetDof(); j++)
-      {
-         curl(i,j) = w * curl_shape(j,0);
-      }
-   }
-}
-
-void InvertLinearTrans(ElementTransformation &trans,
-                       const IntegrationPoint &pt, Vector &x)
-{
-   // invert a linear transform with one Newton step
-   IntegrationPoint p0;
-   p0.Set3(0, 0, 0);
-   trans.Transform(p0, x);
-
-   double store[3];
-   Vector v(store, x.Size());
-   pt.Get(v, x.Size());
-   v -= x;
-
-   trans.InverseJacobian().Mult(v, x);
-}
-
-void NodalFiniteElement::GetLocalRestriction(ElementTransformation &Trans,
-                                             DenseMatrix &R) const
-{
-   IntegrationPoint ipt;
-   Vector pt(&ipt.x, dim);
-
-#ifdef MFEM_THREAD_SAFE
-   Vector c_shape(dof);
-#endif
-
-   Trans.SetIntPoint(&Nodes[0]);
-
-   for (int j = 0; j < dof; j++)
-   {
-      InvertLinearTrans(Trans, Nodes[j], pt);
-      if (Geometries.CheckPoint(geom_type, ipt)) // do we need an epsilon here?
-      {
-         CalcShape(ipt, c_shape);
-         R.SetRow(j, c_shape);
-      }
-      else
-      {
-         // Set the whole row to avoid valgrind warnings in R.Threshold().
-         R.SetRow(j, infinity());
-      }
-   }
-   R.Threshold(1e-12);
-}
-
-void NodalFiniteElement::Project (
-   Coefficient &coeff, ElementTransformation &Trans, Vector &dofs) const
-{
-   for (int i = 0; i < dof; i++)
-   {
-      const IntegrationPoint &ip = Nodes.IntPoint(i);
-      // some coefficients expect that Trans.IntPoint is the same
-      // as the second argument of Eval
-      Trans.SetIntPoint(&ip);
-      dofs(i) = coeff.Eval (Trans, ip);
-      if (map_type == INTEGRAL)
-      {
-         dofs(i) *= Trans.Weight();
-      }
-   }
-}
-
-void NodalFiniteElement::Project (
-   VectorCoefficient &vc, ElementTransformation &Trans, Vector &dofs) const
-{
-   MFEM_ASSERT(dofs.Size() == vc.GetVDim()*dof, "");
-   Vector x(vc.GetVDim());
-
-   for (int i = 0; i < dof; i++)
-   {
-      const IntegrationPoint &ip = Nodes.IntPoint(i);
-      Trans.SetIntPoint(&ip);
-      vc.Eval (x, Trans, ip);
-      if (map_type == INTEGRAL)
-      {
-         x *= Trans.Weight();
-      }
-      for (int j = 0; j < x.Size(); j++)
-      {
-         dofs(dof*j+i) = x(j);
-      }
-   }
-}
-
-void NodalFiniteElement::ProjectMatrixCoefficient(
-   MatrixCoefficient &mc, ElementTransformation &T, Vector &dofs) const
-{
-   // (mc.height x mc.width) @ DOFs -> (dof x mc.width x mc.height) in dofs
-   MFEM_ASSERT(dofs.Size() == mc.GetHeight()*mc.GetWidth()*dof, "");
-   DenseMatrix MQ(mc.GetHeight(), mc.GetWidth());
-
-   for (int k = 0; k < dof; k++)
-   {
-      T.SetIntPoint(&Nodes.IntPoint(k));
-      mc.Eval(MQ, T, Nodes.IntPoint(k));
-      if (map_type == INTEGRAL) { MQ *= T.Weight(); }
-      for (int r = 0; r < MQ.Height(); r++)
-      {
-         for (int d = 0; d < MQ.Width(); d++)
-         {
-            dofs(k+dof*(d+MQ.Width()*r)) = MQ(r,d);
-         }
-      }
-   }
-}
-
-void NodalFiniteElement::Project(
-   const FiniteElement &fe, ElementTransformation &Trans, DenseMatrix &I) const
-{
-   if (fe.GetRangeType() == SCALAR)
-   {
-      Vector shape(fe.GetDof());
-
-      I.SetSize(dof, fe.GetDof());
-      if (map_type == fe.GetMapType())
-      {
-         for (int k = 0; k < dof; k++)
-         {
-            fe.CalcShape(Nodes.IntPoint(k), shape);
-            for (int j = 0; j < shape.Size(); j++)
-            {
-               I(k,j) = (fabs(shape(j)) < 1e-12) ? 0.0 : shape(j);
-            }
-         }
-      }
-      else
-      {
-         for (int k = 0; k < dof; k++)
-         {
-            Trans.SetIntPoint(&Nodes.IntPoint(k));
-            fe.CalcPhysShape(Trans, shape);
-            if (map_type == INTEGRAL)
-            {
-               shape *= Trans.Weight();
-            }
-            for (int j = 0; j < shape.Size(); j++)
-            {
-               I(k,j) = (fabs(shape(j)) < 1e-12) ? 0.0 : shape(j);
-            }
-         }
-      }
-   }
-   else
-   {
-      DenseMatrix vshape(fe.GetDof(), Trans.GetSpaceDim());
-
-      I.SetSize(vshape.Width()*dof, fe.GetDof());
-      for (int k = 0; k < dof; k++)
-      {
-         Trans.SetIntPoint(&Nodes.IntPoint(k));
-         fe.CalcVShape(Trans, vshape);
-         if (map_type == INTEGRAL)
-         {
-            vshape *= Trans.Weight();
-         }
-         for (int j = 0; j < vshape.Height(); j++)
-            for (int d = 0; d < vshape.Width(); d++)
-            {
-               I(k+d*dof,j) = vshape(j,d);
-            }
-      }
-   }
-}
-
-void NodalFiniteElement::ProjectGrad(
-   const FiniteElement &fe, ElementTransformation &Trans,
-   DenseMatrix &grad) const
-{
-   MFEM_ASSERT(fe.GetMapType() == VALUE, "");
-   MFEM_ASSERT(Trans.GetSpaceDim() == dim, "")
-
-   DenseMatrix dshape(fe.GetDof(), dim), grad_k(fe.GetDof(), dim), Jinv(dim);
-
-   grad.SetSize(dim*dof, fe.GetDof());
-   for (int k = 0; k < dof; k++)
-   {
-      const IntegrationPoint &ip = Nodes.IntPoint(k);
-      fe.CalcDShape(ip, dshape);
-      Trans.SetIntPoint(&ip);
-      CalcInverse(Trans.Jacobian(), Jinv);
-      Mult(dshape, Jinv, grad_k);
-      if (map_type == INTEGRAL)
-      {
-         grad_k *= Trans.Weight();
-      }
-      for (int j = 0; j < grad_k.Height(); j++)
-         for (int d = 0; d < dim; d++)
-         {
-            grad(k+d*dof,j) = grad_k(j,d);
-         }
-   }
-}
-
-void NodalFiniteElement::ProjectDiv(
-   const FiniteElement &fe, ElementTransformation &Trans,
-   DenseMatrix &div) const
-{
-   double detJ;
-   Vector div_shape(fe.GetDof());
-
-   div.SetSize(dof, fe.GetDof());
-   for (int k = 0; k < dof; k++)
-   {
-      const IntegrationPoint &ip = Nodes.IntPoint(k);
-      fe.CalcDivShape(ip, div_shape);
-      if (map_type == VALUE)
-      {
-         Trans.SetIntPoint(&ip);
-         detJ = Trans.Weight();
-         for (int j = 0; j < div_shape.Size(); j++)
-         {
-            div(k,j) = (fabs(div_shape(j)) < 1e-12) ? 0.0 : div_shape(j)/detJ;
-         }
-      }
-      else
-      {
-         for (int j = 0; j < div_shape.Size(); j++)
-         {
-            div(k,j) = (fabs(div_shape(j)) < 1e-12) ? 0.0 : div_shape(j);
-         }
-      }
-   }
-}
-
-
-void PositiveFiniteElement::Project(
-   Coefficient &coeff, ElementTransformation &Trans, Vector &dofs) const
-{
-   for (int i = 0; i < dof; i++)
-   {
-      const IntegrationPoint &ip = Nodes.IntPoint(i);
-      Trans.SetIntPoint(&ip);
-      dofs(i) = coeff.Eval(Trans, ip);
-   }
-}
-
-void PositiveFiniteElement::Project(
-   VectorCoefficient &vc, ElementTransformation &Trans, Vector &dofs) const
-{
-   MFEM_ASSERT(dofs.Size() == vc.GetVDim()*dof, "");
-   Vector x(vc.GetVDim());
-
-   for (int i = 0; i < dof; i++)
-   {
-      const IntegrationPoint &ip = Nodes.IntPoint(i);
-      Trans.SetIntPoint(&ip);
-      vc.Eval (x, Trans, ip);
-      for (int j = 0; j < x.Size(); j++)
-      {
-         dofs(dof*j+i) = x(j);
-      }
-   }
-}
-
-void PositiveFiniteElement::Project(
-   const FiniteElement &fe, ElementTransformation &Trans, DenseMatrix &I) const
-{
-   const NodalFiniteElement *nfe =
-      dynamic_cast<const NodalFiniteElement *>(&fe);
-
-   if (nfe && dof == nfe->GetDof())
-   {
-      nfe->Project(*this, Trans, I);
-      I.Invert();
-   }
-   else
-   {
-      // local L2 projection
-      DenseMatrix pos_mass, mixed_mass;
-      MassIntegrator mass_integ;
-
-      mass_integ.AssembleElementMatrix(*this, Trans, pos_mass);
-      mass_integ.AssembleElementMatrix2(fe, *this, Trans, mixed_mass);
-
-      DenseMatrixInverse pos_mass_inv(pos_mass);
-      I.SetSize(dof, fe.GetDof());
-      pos_mass_inv.Mult(mixed_mass, I);
-   }
-}
-
-
-void VectorFiniteElement::CalcShape (
-   const IntegrationPoint &ip, Vector &shape ) const
-{
-   mfem_error ("Error: Cannot use scalar CalcShape(...) function with\n"
-               "   VectorFiniteElements!");
-}
-
-void VectorFiniteElement::CalcDShape (
-   const IntegrationPoint &ip, DenseMatrix &dshape ) const
-{
-   mfem_error ("Error: Cannot use scalar CalcDShape(...) function with\n"
-               "   VectorFiniteElements!");
-}
-
-void VectorFiniteElement::SetDerivMembers()
-{
-   switch (map_type)
-   {
-      case H_DIV:
-         deriv_type = DIV;
-         deriv_range_type = SCALAR;
-         deriv_map_type = INTEGRAL;
-         break;
-      case H_CURL:
-         switch (dim)
-         {
-            case 3: // curl: 3D H_CURL -> 3D H_DIV
-               deriv_type = CURL;
-               deriv_range_type = VECTOR;
-               deriv_map_type = H_DIV;
-               break;
-            case 2:
-               // curl: 2D H_CURL -> INTEGRAL
-               deriv_type = CURL;
-               deriv_range_type = SCALAR;
-               deriv_map_type = INTEGRAL;
-               break;
-            case 1:
-               deriv_type = NONE;
-               deriv_range_type = SCALAR;
-               deriv_map_type = INTEGRAL;
-               break;
-            default:
-               MFEM_ABORT("Invalid dimension, Dim = " << dim);
-         }
-         break;
-      default:
-         MFEM_ABORT("Invalid MapType = " << map_type);
-   }
-}
-
-void VectorFiniteElement::CalcVShape_RT (
-   ElementTransformation &Trans, DenseMatrix &shape) const
-{
-   MFEM_ASSERT(map_type == H_DIV, "");
-#ifdef MFEM_THREAD_SAFE
-   DenseMatrix vshape(dof, dim);
-#endif
-   CalcVShape(Trans.GetIntPoint(), vshape);
-   MultABt(vshape, Trans.Jacobian(), shape);
-   shape *= (1.0 / Trans.Weight());
-}
-
-void VectorFiniteElement::CalcVShape_RTRevDiff(ElementTransformation &Trans,
-                                               const DenseMatrix &vshape_bar,
-                                               DenseMatrix &PointMat_bar) const
-{
-   MFEM_ASSERT(map_type == H_DIV, "");
-#ifdef MFEM_THREAD_SAFE
-   DenseMatrix vshape(dof, dim);
-   DenseMatrix vshapedxt(dof, dim);
-   DenseMatrix vshapedxt_bar(dof, dim);
-#else
-   vshapedxt.SetSize(dof, dim);
-   vshapedxt_bar.SetSize(dof, dim);
-#endif
-   CalcVShape(Trans.GetIntPoint(), vshape);
-   const auto &jac = Trans.Jacobian();
-   MultABt(vshape, jac, vshapedxt);
-
-   const double weight = Trans.Weight();
-   // shape *= (1.0 / weight);
-
-   /// start reverse pass
-   auto &isotrans = dynamic_cast<IsoparametricTransformation&>(Trans);
-
-   double weight_bar = 0.0;
-   for (int j = 0; j < vshape_bar.Width(); ++j)
-   {
-      for (int i = 0; i < vshape_bar.Height(); ++i)
-      {
-         weight_bar -= vshape_bar(i,j) * vshapedxt(i,j) / pow(weight,2);
-      }
-   }
-   isotrans.WeightRevDiff(weight_bar, PointMat_bar);
-
-   vshapedxt_bar = vshape_bar; vshapedxt_bar *= (1.0 / weight);
-   double jac_bar_buffer[9];
-   DenseMatrix jac_bar(jac_bar_buffer, jac.Width(), jac.Height());
-   MultAtB(vshapedxt_bar, vshape, jac_bar);
-   isotrans.JacobianRevDiff(jac_bar, PointMat_bar);
-}
-
-void VectorFiniteElement::CalcVShape_ND (
-   ElementTransformation &Trans, DenseMatrix &shape) const
-{
-   MFEM_ASSERT(map_type == H_CURL, "");
-#ifdef MFEM_THREAD_SAFE
-   DenseMatrix vshape(dof, dim);
-#endif
-   CalcVShape(Trans.GetIntPoint(), vshape);
-   Mult(vshape, Trans.InverseJacobian(), shape);
-}
-
-void VectorFiniteElement::CalcVShape_NDRevDiff(ElementTransformation &Trans,
-                                               const DenseMatrix &vshape_bar,
-                                               DenseMatrix &PointMat_bar) const
-{
-   MFEM_ASSERT(map_type == H_CURL, "");
-#ifdef MFEM_THREAD_SAFE
-   DenseMatrix vshape(dof, dim);
-   DenseMatrix vshapedxt(dof, dim);
-   DenseMatrix vshapedxt_bar(dof, dim);
-#else
-   vshapedxt.SetSize(dof, dim);
-   vshapedxt_bar.SetSize(dof, dim);
-#endif
-   CalcVShape(Trans.GetIntPoint(), vshape);
-   const auto &adjJ = Trans.AdjugateJacobian();
-   Mult(vshape, adjJ, vshapedxt);
-
-   const double weight = Trans.Weight();
-   // shape *= (1.0 / weight);
-
-   /// start reverse pass
-   auto &isotrans = dynamic_cast<IsoparametricTransformation&>(Trans);
-
-   double weight_bar = 0.0;
-   for (int j = 0; j < vshape_bar.Width(); ++j)
-   {
-      for (int i = 0; i < vshape_bar.Height(); ++i)
-      {
-         weight_bar -= vshape_bar(i,j) * vshapedxt(i,j) / pow(weight, 2);
-      }
-   }
-   isotrans.WeightRevDiff(weight_bar, PointMat_bar);
-
-   vshapedxt_bar = vshape_bar; vshapedxt_bar *= (1.0 / weight);
-   double adjJ_bar_buffer[9];
-   DenseMatrix adjJ_bar(adjJ_bar_buffer, adjJ.Width(), adjJ.Height());
-   MultAtB(vshape, vshapedxt_bar, adjJ_bar);
-   isotrans.AdjugateJacobianRevDiff(adjJ_bar, PointMat_bar);
-}
-
-void VectorFiniteElement::Project_RT(
-   const double *nk, const Array<int> &d2n,
-   VectorCoefficient &vc, ElementTransformation &Trans, Vector &dofs) const
-{
-   double vk[Geometry::MaxDim];
-   const int sdim = Trans.GetSpaceDim();
-   MFEM_ASSERT(vc.GetVDim() == sdim, "");
-   Vector xk(vk, sdim);
-   const bool square_J = (dim == sdim);
-
-   for (int k = 0; k < dof; k++)
-   {
-      Trans.SetIntPoint(&Nodes.IntPoint(k));
-      vc.Eval(xk, Trans, Nodes.IntPoint(k));
-      // dof_k = nk^t adj(J) xk
-      dofs(k) = Trans.AdjugateJacobian().InnerProduct(vk, nk + d2n[k]*dim);
-      if (!square_J) { dofs(k) /= Trans.Weight(); }
-   }
-}
-
-void VectorFiniteElement::Project_RTRevDiff(
-   const Vector &P_bar,
-   const double *nk, const Array<int> &d2n,
-   VectorCoefficient &vc, ElementTransformation &Trans,
-   DenseMatrix &PointMat_bar) const
-{
-   double vk[Geometry::MaxDim];
-   const int sdim = Trans.GetSpaceDim();
-   MFEM_ASSERT(vc.GetVDim() == sdim, "");
-   Vector xk(vk, sdim);
-   MFEM_ASSERT(dim == sdim, "VectorFiniteElement::Project_RTRevDiff\n"
-               "\tOnly implemented if space dim == reference dim!\n");
-
-   DenseMatrix temp_bar(PointMat_bar.Height(), PointMat_bar.Width());
-
-   IsoparametricTransformation &isotrans =
-      dynamic_cast<IsoparametricTransformation&>(Trans);
-
-   for (int k = 0; k < dof; k++)
-   {
-      temp_bar = 0.0;
-      isotrans.SetIntPoint(&Nodes.IntPoint(k));
-      vc.Eval(xk, isotrans, Nodes.IntPoint(k));
-      // dof_k = nk^t adj(J) xk
-      const Vector nk_vec(const_cast<double*>(nk + d2n[k]*dim), sdim);
-      double adjJ_bar_buffer[Geometry::MaxDim*Geometry::MaxDim];
-      DenseMatrix adjJ_bar(adjJ_bar_buffer, dim, dim);
-      MultVWt(nk_vec, xk, adjJ_bar);
-      isotrans.AdjugateJacobianRevDiff(adjJ_bar, temp_bar);
-
-      double V_bar_buffer[Geometry::MaxDim];
-      Vector V_bar(V_bar_buffer, sdim);
-      isotrans.AdjugateJacobian().MultTranspose(nk_vec, V_bar);
-      vc.EvalRevDiff(V_bar, isotrans,
-                     Nodes.IntPoint(k), temp_bar);
-
-      temp_bar *= P_bar(k);
-      PointMat_bar += temp_bar;
-   }
-}
-
-void VectorFiniteElement::Project_RT(
-   const double *nk, const Array<int> &d2n,
-   Vector &vc, ElementTransformation &Trans, Vector &dofs) const
-{
-   const int sdim = Trans.GetSpaceDim();
-   const bool square_J = (dim == sdim);
-
-   for (int k = 0; k < dof; k++)
-   {
-      Trans.SetIntPoint(&Nodes.IntPoint(k));
-      // dof_k = nk^t adj(J) xk
-      Vector vk(vc.GetData()+k*sdim, sdim);
-      dofs(k) = Trans.AdjugateJacobian().InnerProduct(vk, nk + d2n[k]*dim);
-      if (!square_J) { dofs(k) /= Trans.Weight(); }
-   }
-}
-
-void VectorFiniteElement::ProjectMatrixCoefficient_RT(
-   const double *nk, const Array<int> &d2n,
-   MatrixCoefficient &mc, ElementTransformation &T, Vector &dofs) const
-{
-   // project the rows of the matrix coefficient in an RT space
-
-   const int sdim = T.GetSpaceDim();
-   MFEM_ASSERT(mc.GetWidth() == sdim, "");
-   const bool square_J = (dim == sdim);
-   DenseMatrix MQ(mc.GetHeight(), mc.GetWidth());
-   Vector nk_phys(sdim), dofs_k(MQ.Height());
-   MFEM_ASSERT(dofs.Size() == dof*MQ.Height(), "");
-
-   for (int k = 0; k < dof; k++)
-   {
-      T.SetIntPoint(&Nodes.IntPoint(k));
-      mc.Eval(MQ, T, Nodes.IntPoint(k));
-      // nk_phys = adj(J)^t nk
-      T.AdjugateJacobian().MultTranspose(nk + d2n[k]*dim, nk_phys);
-      if (!square_J) { nk_phys /= T.Weight(); }
-      MQ.Mult(nk_phys, dofs_k);
-      for (int r = 0; r < MQ.Height(); r++)
-      {
-         dofs(k+dof*r) = dofs_k(r);
-      }
-   }
-}
-
-void VectorFiniteElement::Project_RT(
-   const double *nk, const Array<int> &d2n, const FiniteElement &fe,
-   ElementTransformation &Trans, DenseMatrix &I) const
-{
-   if (fe.GetRangeType() == SCALAR)
-   {
-      double vk[Geometry::MaxDim];
-      Vector shape(fe.GetDof());
-      int sdim = Trans.GetSpaceDim();
-
-      I.SetSize(dof, sdim*fe.GetDof());
-      for (int k = 0; k < dof; k++)
-      {
-         const IntegrationPoint &ip = Nodes.IntPoint(k);
-
-         fe.CalcShape(ip, shape);
-         Trans.SetIntPoint(&ip);
-         // Transform RT face normals from reference to physical space
-         // vk = adj(J)^T nk
-         Trans.AdjugateJacobian().MultTranspose(nk + d2n[k]*dim, vk);
-         if (fe.GetMapType() == INTEGRAL)
-         {
-            double w = 1.0/Trans.Weight();
-            for (int d = 0; d < dim; d++)
-            {
-               vk[d] *= w;
-            }
-         }
-
-         for (int j = 0; j < shape.Size(); j++)
-         {
-            double s = shape(j);
-            if (fabs(s) < 1e-12)
-            {
-               s = 0.0;
-            }
-            // Project scalar basis function multiplied by each coordinate
-            // direction onto the transformed face normals
-            for (int d = 0; d < sdim; d++)
-            {
-               I(k,j+d*shape.Size()) = s*vk[d];
-            }
-         }
-      }
-   }
-   else
-   {
-      int sdim = Trans.GetSpaceDim();
-      double vk[Geometry::MaxDim];
-      DenseMatrix vshape(fe.GetDof(), sdim);
-      Vector vshapenk(fe.GetDof());
-      const bool square_J = (dim == sdim);
-
-      I.SetSize(dof, fe.GetDof());
-      for (int k = 0; k < dof; k++)
-      {
-         const IntegrationPoint &ip = Nodes.IntPoint(k);
-
-         Trans.SetIntPoint(&ip);
-         // Transform RT face normals from reference to physical space
-         // vk = adj(J)^T nk
-         Trans.AdjugateJacobian().MultTranspose(nk + d2n[k]*dim, vk);
-         // Compute fe basis functions in physical space
-         fe.CalcVShape(Trans, vshape);
-         // Project fe basis functions onto transformed face normals
-         vshape.Mult(vk, vshapenk);
-         if (!square_J) { vshapenk /= Trans.Weight(); }
-         for (int j=0; j<vshapenk.Size(); j++)
-         {
-            I(k,j) = vshapenk(j);
-         }
-      }
-   }
-}
-
-void VectorFiniteElement::ProjectGrad_RT(
-   const double *nk, const Array<int> &d2n, const FiniteElement &fe,
-   ElementTransformation &Trans, DenseMatrix &grad) const
-{
-   if (dim != 2)
-   {
-      mfem_error("VectorFiniteElement::ProjectGrad_RT works only in 2D!");
-   }
-
-   DenseMatrix dshape(fe.GetDof(), fe.GetDim());
-   Vector grad_k(fe.GetDof());
-   double tk[2];
-
-   grad.SetSize(dof, fe.GetDof());
-   for (int k = 0; k < dof; k++)
-   {
-      fe.CalcDShape(Nodes.IntPoint(k), dshape);
-      tk[0] = nk[d2n[k]*dim+1];
-      tk[1] = -nk[d2n[k]*dim];
-      dshape.Mult(tk, grad_k);
-      for (int j = 0; j < grad_k.Size(); j++)
-      {
-         grad(k,j) = (fabs(grad_k(j)) < 1e-12) ? 0.0 : grad_k(j);
-      }
-   }
-}
-
-void VectorFiniteElement::ProjectCurl_ND(
-   const double *tk, const Array<int> &d2t, const FiniteElement &fe,
-   ElementTransformation &Trans, DenseMatrix &curl) const
-{
-#ifdef MFEM_THREAD_SAFE
-   DenseMatrix curlshape(fe.GetDof(), dim);
-   DenseMatrix curlshape_J(fe.GetDof(), dim);
-   DenseMatrix J(dim, dim);
-#else
-   curlshape.SetSize(fe.GetDof(), dim);
-   curlshape_J.SetSize(fe.GetDof(), dim);
-   J.SetSize(dim, dim);
-#endif
-
-   Vector curl_k(fe.GetDof());
-
-   curl.SetSize(dof, fe.GetDof());
-   for (int k = 0; k < dof; k++)
-   {
-      const IntegrationPoint &ip = Nodes.IntPoint(k);
-
-      // calculate J^t * J / |J|
-      Trans.SetIntPoint(&ip);
-      MultAtB(Trans.Jacobian(), Trans.Jacobian(), J);
-      J *= 1.0 / Trans.Weight();
-
-      // transform curl of shapes (rows) by J^t * J / |J|
-      fe.CalcCurlShape(ip, curlshape);
-      Mult(curlshape, J, curlshape_J);
-
-      curlshape_J.Mult(tk + d2t[k]*dim, curl_k);
-      for (int j = 0; j < curl_k.Size(); j++)
-      {
-         curl(k,j) = (fabs(curl_k(j)) < 1e-12) ? 0.0 : curl_k(j);
-      }
-   }
-}
-
-void VectorFiniteElement::ProjectCurl_RT(
-   const double *nk, const Array<int> &d2n, const FiniteElement &fe,
-   ElementTransformation &Trans, DenseMatrix &curl) const
-{
-   DenseMatrix curl_shape(fe.GetDof(), dim);
-   Vector curl_k(fe.GetDof());
-
-   curl.SetSize(dof, fe.GetDof());
-   for (int k = 0; k < dof; k++)
-   {
-      fe.CalcCurlShape(Nodes.IntPoint(k), curl_shape);
-      curl_shape.Mult(nk + d2n[k]*dim, curl_k);
-      for (int j = 0; j < curl_k.Size(); j++)
-      {
-         curl(k,j) = (fabs(curl_k(j)) < 1e-12) ? 0.0 : curl_k(j);
-      }
-   }
-}
-
-void VectorFiniteElement::Project_ND(
-   const double *tk, const Array<int> &d2t,
-   VectorCoefficient &vc, ElementTransformation &Trans, Vector &dofs) const
-{
-   double vk[Geometry::MaxDim];
-   Vector xk(vk, vc.GetVDim());
-
-   for (int k = 0; k < dof; k++)
-   {
-      Trans.SetIntPoint(&Nodes.IntPoint(k));
-
-      vc.Eval(xk, Trans, Nodes.IntPoint(k));
-      // dof_k = xk^t J tk
-      dofs(k) = Trans.Jacobian().InnerProduct(tk + d2t[k]*dim, vk);
-   }
-}
-
-void VectorFiniteElement::Project_NDRevDiff(
-   const Vector &P_bar,
-   const double *tk, const Array<int> &d2t,
-   VectorCoefficient &vc, ElementTransformation &Trans,
-   DenseMatrix &PointMat_bar) const
-{
-   double vk[Geometry::MaxDim];
-   const int sdim = Trans.GetSpaceDim();
-   MFEM_ASSERT(vc.GetVDim() == sdim, "");
-   Vector xk(vk, sdim);
-   MFEM_ASSERT(dim == sdim, "VectorFiniteElement::Project_NDRevDiff\n"
-               "\tOnly implemented if space dim == reference dim!\n");
-
-   DenseMatrix temp_bar(PointMat_bar.Height(), PointMat_bar.Width());
-
-   IsoparametricTransformation &isotrans =
-      dynamic_cast<IsoparametricTransformation&>(Trans);
-
-   for (int k = 0; k < dof; k++)
-   {
-      temp_bar = 0.0;
-      isotrans.SetIntPoint(&Nodes.IntPoint(k));
-      vc.Eval(xk, isotrans, Nodes.IntPoint(k));
-      // dof_k = nk^t J xk
-      const Vector tk_vec(const_cast<double*>(tk + d2t[k]*dim), sdim);
-
-      double J_bar_buffer[Geometry::MaxDim*Geometry::MaxDim];
-      DenseMatrix J_bar(J_bar_buffer, dim, dim);
-      MultVWt(xk, tk_vec, J_bar);
-      isotrans.JacobianRevDiff(J_bar, temp_bar);
-
-      double V_bar_buffer[Geometry::MaxDim];
-      Vector V_bar(V_bar_buffer, sdim);
-      isotrans.Jacobian().Mult(tk_vec, V_bar);
-      vc.EvalRevDiff(V_bar, isotrans,
-                     Nodes.IntPoint(k), temp_bar);
-
-      temp_bar *= P_bar(k);
-      PointMat_bar += temp_bar;
-   }
-}
-void VectorFiniteElement::Project_ND(
-   const double *tk, const Array<int> &d2t,
-   Vector &vc, ElementTransformation &Trans, Vector &dofs) const
-{
-   for (int k = 0; k < dof; k++)
-   {
-      Trans.SetIntPoint(&Nodes.IntPoint(k));
-      Vector vk(vc.GetData()+k*dim, dim);
-      // dof_k = xk^t J tk
-      dofs(k) = Trans.Jacobian().InnerProduct(tk + d2t[k]*dim, vk);
-   }
-}
-
-void VectorFiniteElement::ProjectMatrixCoefficient_ND(
-   const double *tk, const Array<int> &d2t,
-   MatrixCoefficient &mc, ElementTransformation &T, Vector &dofs) const
-{
-   // project the rows of the matrix coefficient in an ND space
-
-   const int sdim = T.GetSpaceDim();
-   MFEM_ASSERT(mc.GetWidth() == sdim, "");
-   DenseMatrix MQ(mc.GetHeight(), mc.GetWidth());
-   Vector tk_phys(sdim), dofs_k(MQ.Height());
-   MFEM_ASSERT(dofs.Size() == dof*MQ.Height(), "");
-
-   for (int k = 0; k < dof; k++)
-   {
-      T.SetIntPoint(&Nodes.IntPoint(k));
-      mc.Eval(MQ, T, Nodes.IntPoint(k));
-      // tk_phys = J tk
-      T.Jacobian().Mult(tk + d2t[k]*dim, tk_phys);
-      MQ.Mult(tk_phys, dofs_k);
-      for (int r = 0; r < MQ.Height(); r++)
-      {
-         dofs(k+dof*r) = dofs_k(r);
-      }
-   }
-}
-
-void VectorFiniteElement::Project_ND(
-   const double *tk, const Array<int> &d2t, const FiniteElement &fe,
-   ElementTransformation &Trans, DenseMatrix &I) const
-{
-   if (fe.GetRangeType() == SCALAR)
-   {
-      int sdim = Trans.GetSpaceDim();
-      double vk[Geometry::MaxDim];
-      Vector shape(fe.GetDof());
-
-      I.SetSize(dof, sdim*fe.GetDof());
-      for (int k = 0; k < dof; k++)
-      {
-         const IntegrationPoint &ip = Nodes.IntPoint(k);
-
-         fe.CalcShape(ip, shape);
-         Trans.SetIntPoint(&ip);
-         // Transform ND edge tengents from reference to physical space
-         // vk = J tk
-         Trans.Jacobian().Mult(tk + d2t[k]*dim, vk);
-         if (fe.GetMapType() == INTEGRAL)
-         {
-            double w = 1.0/Trans.Weight();
-            for (int d = 0; d < sdim; d++)
-            {
-               vk[d] *= w;
-            }
-         }
-
-         for (int j = 0; j < shape.Size(); j++)
-         {
-            double s = shape(j);
-            if (fabs(s) < 1e-12)
-            {
-               s = 0.0;
-            }
-            // Project scalar basis function multiplied by each coordinate
-            // direction onto the transformed edge tangents
-            for (int d = 0; d < sdim; d++)
-            {
-               I(k, j + d*shape.Size()) = s*vk[d];
-            }
-         }
-      }
-   }
-   else
-   {
-      int sdim = Trans.GetSpaceDim();
-      double vk[Geometry::MaxDim];
-      DenseMatrix vshape(fe.GetDof(), sdim);
-      Vector vshapetk(fe.GetDof());
-
-      I.SetSize(dof, fe.GetDof());
-      for (int k = 0; k < dof; k++)
-      {
-         const IntegrationPoint &ip = Nodes.IntPoint(k);
-
-         Trans.SetIntPoint(&ip);
-         // Transform ND edge tangents from reference to physical space
-         // vk = J tk
-         Trans.Jacobian().Mult(tk + d2t[k]*dim, vk);
-         // Compute fe basis functions in physical space
-         fe.CalcVShape(Trans, vshape);
-         // Project fe basis functions onto transformed edge tangents
-         vshape.Mult(vk, vshapetk);
-         for (int j=0; j<vshapetk.Size(); j++)
-         {
-            I(k, j) = vshapetk(j);
-         }
-      }
-   }
-}
-
-void VectorFiniteElement::ProjectGrad_ND(
-   const double *tk, const Array<int> &d2t, const FiniteElement &fe,
-   ElementTransformation &Trans, DenseMatrix &grad) const
-{
-   MFEM_ASSERT(fe.GetMapType() == VALUE, "");
-
-   DenseMatrix dshape(fe.GetDof(), fe.GetDim());
-   Vector grad_k(fe.GetDof());
-
-   grad.SetSize(dof, fe.GetDof());
-   for (int k = 0; k < dof; k++)
-   {
-      fe.CalcDShape(Nodes.IntPoint(k), dshape);
-      dshape.Mult(tk + d2t[k]*dim, grad_k);
-      for (int j = 0; j < grad_k.Size(); j++)
-      {
-         grad(k,j) = (fabs(grad_k(j)) < 1e-12) ? 0.0 : grad_k(j);
-      }
-   }
-}
-
-void VectorFiniteElement::LocalL2Projection_RT(
-   const VectorFiniteElement &cfe, ElementTransformation &Trans,
-   DenseMatrix &I) const
-{
-   Vector v(dim);
-   IntegrationPoint tr_ip;
-
-   const int fs = dof, cs = cfe.GetDof();
-   I.SetSize(fs, cs);
-   DenseMatrix fine_shape(fs, dim), coarse_shape(cs, cfe.GetDim());
-   DenseMatrix fine_mass(fs), fine_coarse_mass(fs, cs); // initialized with 0
-   const int ir_order =
-      std::max(GetOrder(), this->GetOrder()) + this->GetOrder();
-   const IntegrationRule &ir = IntRules.Get(this->GetGeomType(), ir_order);
-
-   Trans.SetIntPoint(&Geometries.GetCenter(geom_type));
-   const DenseMatrix &adjJ = Trans.AdjugateJacobian();
-   for (int i = 0; i < ir.GetNPoints(); i++)
-   {
-      const IntegrationPoint &ip = ir.IntPoint(i);
-      double w = ip.weight;
-      this->CalcVShape(ip, fine_shape);
-      Trans.Transform(ip, v);
-      tr_ip.Set(v, dim);
-      cfe.CalcVShape(tr_ip, coarse_shape);
-
-      AddMult_a_AAt(w, fine_shape, fine_mass);
-      for (int k=0; k<fs; ++k)
-      {
-         for (int j=0; j<cs; ++j)
-         {
-            double Mkj = 0.0;
-            for (int d1=0; d1<dim; ++d1)
-            {
-               for (int d2=0; d2<dim; ++d2)
-               {
-                  Mkj += w*fine_shape(k,d1)*adjJ(d2,d1)*coarse_shape(j,d2);
-               }
-            }
-            fine_coarse_mass(k,j) += (fabs(Mkj) < 1e-12) ? 0.0 : Mkj;
-         }
-      }
-   }
-   DenseMatrixInverse fine_mass_inv(fine_mass);
-   fine_mass_inv.Mult(fine_coarse_mass, I);
-}
-=======
 // Global object definitions
->>>>>>> ed5e1046
 
 // Static member data declared in fe_base.hpp
 // Defined here to ensure it is constructed before WedgeFE
