// Copyright (c) 2010-2020, Lawrence Livermore National Security, LLC. Produced
// at the Lawrence Livermore National Laboratory. All Rights reserved. See files
// LICENSE and NOTICE for details. LLNL-CODE-806117.
//
// This file is part of the MFEM library. For more information and source code
// availability visit https://mfem.org.
//
// MFEM is free software; you can redistribute it and/or modify it under the
// terms of the BSD-3 license. We welcome feedback and contributions, see file
// CONTRIBUTING.md for details.

#ifndef MFEM_RESTRICTION
#define MFEM_RESTRICTION

#include "../linalg/operator.hpp"
#include "../mesh/mesh.hpp"

namespace mfem
{

class FiniteElementSpace;
enum class ElementDofOrdering;

/** An enum type to specify if only e1 value is requested (SingleValued) or both
    e1 and e2 (DoubleValued). */
enum class L2FaceValues : bool {SingleValued, DoubleValued};

/// Operator that converts FiniteElementSpace L-vectors to E-vectors.
/** Objects of this type are typically created and owned by FiniteElementSpace
    objects, see FiniteElementSpace::GetElementRestriction(). */
class ElementRestriction : public Operator
{
private:
   /** This number defines the maximum number of elements any dof can belong to
       for the FillSparseMatrix method. */
   static const int MaxNbNbr = 16;

protected:
   const FiniteElementSpace &fes;
   const int ne;
   const int vdim;
   const bool byvdim;
   const int ndofs;
   const int dof;
   const int nedofs;
   Array<int> offsets;
   Array<int> indices;
   Array<int> gatherMap;

public:
   ElementRestriction(const FiniteElementSpace&, ElementDofOrdering);
   void Mult(const Vector &x, Vector &y) const;
   void MultTranspose(const Vector &x, Vector &y) const;

   /// Compute Mult without applying signs based on DOF orientations.
   void MultUnsigned(const Vector &x, Vector &y) const;
   /// Compute MultTranspose without applying signs based on DOF orientations.
   void MultTransposeUnsigned(const Vector &x, Vector &y) const;

<<<<<<< HEAD
   /// Compute MultTranspose by setting (rather than adding) element
   /// contributions; this is a left inverse of the Mult() operation
   void MultLeftInverse(const Vector &x, Vector &y) const;
=======
   /// @brief Fills the E-vector y with `boolean` values 0.0 and 1.0 such that each
   /// each entry of the L-vector is uniquely represented in `y`.
   /** This means, the sum of the E-vector `y` is equal to the sum of the
       corresponding L-vector filled with ones. The boolean mask is required to
       emulate SetSubVector and its transpose on GPUs. This method is running on
       the host, since the `processed` array requires a large shared memory. */
   void BooleanMask(Vector& y) const;

   /// Fill a Sparse Matrix with Element Matrices.
   void FillSparseMatrix(const Vector &mat_ea, SparseMatrix &mat) const;

   /** Fill the I array of SparseMatrix corresponding to the sparsity pattern
       given by this ElementRestriction. */
   int FillI(SparseMatrix &mat) const;
   /** Fill the J and Data arrays of SparseMatrix corresponding to the sparsity
       pattern given by this ElementRestriction, and the values of ea_data. */
   void FillJAndData(const Vector &ea_data, SparseMatrix &mat) const;
>>>>>>> b9a40daf
};

/// Operator that converts L2 FiniteElementSpace L-vectors to E-vectors.
/** Objects of this type are typically created and owned by FiniteElementSpace
    objects, see FiniteElementSpace::GetElementRestriction(). L-vectors
    corresponding to grid functions in L2 finite element spaces differ from
    E-vectors only in the ordering of the degrees of freedom. */
class L2ElementRestriction : public Operator
{
   const int ne;
   const int vdim;
   const bool byvdim;
   const int ndof;
   const int ndofs;
public:
   L2ElementRestriction(const FiniteElementSpace&);
   void Mult(const Vector &x, Vector &y) const;
   void MultTranspose(const Vector &x, Vector &y) const;
   /** Fill the I array of SparseMatrix corresponding to the sparsity pattern
       given by this ElementRestriction. */
   void FillI(SparseMatrix &mat) const;
   /** Fill the J and Data arrays of SparseMatrix corresponding to the sparsity
       pattern given by this L2FaceRestriction, and the values of ea_data. */
   void FillJAndData(const Vector &ea_data, SparseMatrix &mat) const;
};

/// Operator that extracts Face degrees of freedom.
/** Objects of this type are typically created and owned by FiniteElementSpace
    objects, see FiniteElementSpace::GetFaceRestriction(). */
class H1FaceRestriction : public Operator
{
protected:
   const FiniteElementSpace &fes;
   const int nf;
   const int vdim;
   const bool byvdim;
   const int ndofs;
   const int dof;
   const int nfdofs;
   Array<int> scatter_indices;
   Array<int> offsets;
   Array<int> gather_indices;

public:
   H1FaceRestriction(const FiniteElementSpace&, const ElementDofOrdering,
                     const FaceType);
   void Mult(const Vector &x, Vector &y) const;
   void MultTranspose(const Vector &x, Vector &y) const;
};

/// Operator that extracts Face degrees of freedom.
/** Objects of this type are typically created and owned by FiniteElementSpace
    objects, see FiniteElementSpace::GetFaceRestriction(). */
class L2FaceRestriction : public Operator
{
protected:
   const FiniteElementSpace &fes;
   const int nf;
   const int ne;
   const int vdim;
   const bool byvdim;
   const int ndofs;
   const int dof;
   const int elemDofs;
   const L2FaceValues m;
   const int nfdofs;
   Array<int> scatter_indices1;
   Array<int> scatter_indices2;
   Array<int> offsets;
   Array<int> gather_indices;

   L2FaceRestriction(const FiniteElementSpace&,
                     const FaceType,
                     const L2FaceValues m = L2FaceValues::DoubleValued);

public:
   L2FaceRestriction(const FiniteElementSpace&, const ElementDofOrdering,
                     const FaceType,
                     const L2FaceValues m = L2FaceValues::DoubleValued);
   virtual void Mult(const Vector &x, Vector &y) const;
   void MultTranspose(const Vector &x, Vector &y) const;
   /** Fill the I array of SparseMatrix corresponding to the sparsity pattern
       given by this L2FaceRestriction. */
   virtual void FillI(SparseMatrix &mat, SparseMatrix &face_mat) const;
   /** Fill the J and Data arrays of SparseMatrix corresponding to the sparsity
       pattern given by this L2FaceRestriction, and the values of ea_data. */
   virtual void FillJAndData(const Vector &ea_data,
                             SparseMatrix &mat,
                             SparseMatrix &face_mat) const;
   /// This methods adds the DG face matrices to the element matrices.
   void AddFaceMatricesToElementMatrices(Vector &fea_data,
                                         Vector &ea_data) const;
};

// Return the face degrees of freedom returned in Lexicographic order.
void GetFaceDofs(const int dim, const int face_id,
                 const int dof1d, Array<int> &faceMap);

// Convert from Native ordering to lexicographic ordering
int ToLexOrdering(const int dim, const int face_id, const int size1d,
                  const int index);

// Permute dofs or quads on a face for e2 to match with the ordering of e1
int PermuteFaceL2(const int dim, const int face_id1,
                  const int face_id2, const int orientation,
                  const int size1d, const int index);


}

#endif //MFEM_RESTRICTION<|MERGE_RESOLUTION|>--- conflicted
+++ resolved
@@ -57,11 +57,10 @@
    /// Compute MultTranspose without applying signs based on DOF orientations.
    void MultTransposeUnsigned(const Vector &x, Vector &y) const;
 
-<<<<<<< HEAD
    /// Compute MultTranspose by setting (rather than adding) element
    /// contributions; this is a left inverse of the Mult() operation
    void MultLeftInverse(const Vector &x, Vector &y) const;
-=======
+
    /// @brief Fills the E-vector y with `boolean` values 0.0 and 1.0 such that each
    /// each entry of the L-vector is uniquely represented in `y`.
    /** This means, the sum of the E-vector `y` is equal to the sum of the
@@ -79,7 +78,6 @@
    /** Fill the J and Data arrays of SparseMatrix corresponding to the sparsity
        pattern given by this ElementRestriction, and the values of ea_data. */
    void FillJAndData(const Vector &ea_data, SparseMatrix &mat) const;
->>>>>>> b9a40daf
 };
 
 /// Operator that converts L2 FiniteElementSpace L-vectors to E-vectors.
