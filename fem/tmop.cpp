--- conflicted
+++ resolved
@@ -1652,14 +1652,6 @@
 
    ParFiniteElementSpace *ptspec_fes = t.ParFESpace();
 
-<<<<<<< HEAD
-   adapt_eval->SetParMetaInfo(*ptspec_fes->GetParMesh(),
-                              *ptspec_fes->FEColl(), ncomp,
-                              Ordering::byNODES);
-   adapt_eval->SetInitialField(*ptspec_fes->GetMesh()->GetNodes(), tspec);
-
-=======
->>>>>>> d689941f
    tspec_sav = tspec;
 
    delete tspec_fesv;
@@ -1692,13 +1684,7 @@
    tspec.SetDataAndSize(tspec_pgf->GetData(), tspec_pgf->Size());
    tspec_sav = tspec;
 
-<<<<<<< HEAD
-   adapt_eval->SetParMetaInfo(*ptspec_fesv->GetParMesh(),
-                              *ptspec_fesv->FEColl(), ncomp,
-                              ptspec_fesv->GetOrdering());
-=======
    adapt_eval->SetParMetaInfo(*ptspec_fesv->GetParMesh(), *ptspec_fesv);
->>>>>>> d689941f
    adapt_eval->SetInitialField(*ptspec_fesv->GetMesh()->GetNodes(), tspec);
 }
 
@@ -1844,13 +1830,6 @@
    MFEM_VERIFY(ncomp > 0, "No target specifications have been set!");
 
    const FiniteElementSpace *tspec_fes = t.FESpace();
-<<<<<<< HEAD
-   adapt_eval->SetSerialMetaInfo(*tspec_fes->GetMesh(),
-                                 *tspec_fes->FEColl(), ncomp,
-                                 Ordering::byNODES);
-   adapt_eval->SetInitialField(*tspec_fes->GetMesh()->GetNodes(), tspec);
-=======
->>>>>>> d689941f
 
    tspec_sav = tspec;
 
@@ -1887,13 +1866,7 @@
    tspec.SetDataAndSize(tspec_gf->GetData(), tspec_gf->Size());
    tspec_sav = tspec;
 
-<<<<<<< HEAD
-   adapt_eval->SetSerialMetaInfo(*tspec_fesv->GetMesh(),
-                                 *tspec_fesv->FEColl(), ncomp,
-                                 tspec_fesv->GetOrdering());
-=======
    adapt_eval->SetSerialMetaInfo(*tspec_fesv->GetMesh(), *tspec_fesv);
->>>>>>> d689941f
    adapt_eval->SetInitialField(*tspec_fesv->GetMesh()->GetNodes(), tspec);
 }
 
@@ -1905,20 +1878,12 @@
 
 void DiscreteAdaptTC::UpdateTargetSpecification(const Vector &new_x,
                                                 bool use_flag,
-<<<<<<< HEAD
-                                                int ordering)
-=======
                                                 int new_x_ordering)
->>>>>>> d689941f
 {
    if (use_flag && good_tspec) { return; }
 
    MFEM_VERIFY(tspec.Size() > 0, "Target specification is not set!");
-<<<<<<< HEAD
-   adapt_eval->ComputeAtNewPosition(new_x, tspec, ordering);
-=======
    adapt_eval->ComputeAtNewPosition(new_x, tspec, new_x_ordering);
->>>>>>> d689941f
    tspec_sav = tspec;
 
    good_tspec = use_flag;
@@ -1926,15 +1891,9 @@
 
 void DiscreteAdaptTC::UpdateTargetSpecification(Vector &new_x,
                                                 Vector &IntData,
-<<<<<<< HEAD
-                                                int ordering)
-{
-   adapt_eval->ComputeAtNewPosition(new_x, IntData, ordering);
-=======
                                                 int new_x_ordering)
 {
    adapt_eval->ComputeAtNewPosition(new_x, IntData, new_x_ordering);
->>>>>>> d689941f
 }
 
 void DiscreteAdaptTC::UpdateTargetSpecificationAtNode(const FiniteElement &el,
@@ -2567,11 +2526,7 @@
 void DiscreteAdaptTC:: UpdateGradientTargetSpecification(const Vector &x,
                                                          const double dx,
                                                          bool use_flag,
-<<<<<<< HEAD
-                                                         int ordering)
-=======
                                                          int x_ordering)
->>>>>>> d689941f
 {
    if (use_flag && good_tspec_grad) { return; }
 
@@ -2586,28 +2541,16 @@
    {
       for (int i = 0; i < cnt; i++)
       {
-<<<<<<< HEAD
-         int idx = ordering == Ordering::byNODES ? j*cnt + i : i*dim + j;
-=======
          int idx = x_ordering == Ordering::byNODES ? j*cnt + i : i*dim + j;
->>>>>>> d689941f
          xtemp(idx) += dx;
       }
 
       TSpecTemp.NewDataAndSize(tspec_pert1h.GetData() + j*cnt*ncomp, cnt*ncomp);
-<<<<<<< HEAD
-      UpdateTargetSpecification(xtemp, TSpecTemp, ordering);
+      UpdateTargetSpecification(xtemp, TSpecTemp, x_ordering);
 
       for (int i = 0; i < cnt; i++)
       {
-         int idx = ordering == Ordering::byNODES ? j*cnt + i : i*dim + j;
-=======
-      UpdateTargetSpecification(xtemp, TSpecTemp, x_ordering);
-
-      for (int i = 0; i < cnt; i++)
-      {
          int idx = x_ordering == Ordering::byNODES ? j*cnt + i : i*dim + j;
->>>>>>> d689941f
          xtemp(idx) -= dx;
       }
    }
@@ -2617,11 +2560,7 @@
 
 void DiscreteAdaptTC::UpdateHessianTargetSpecification(const Vector &x,
                                                        double dx, bool use_flag,
-<<<<<<< HEAD
-                                                       int ordering)
-=======
                                                        int x_ordering)
->>>>>>> d689941f
 {
 
    if (use_flag && good_tspec_hess) { return; }
@@ -2641,28 +2580,16 @@
    {
       for (int i = 0; i < cnt; i++)
       {
-<<<<<<< HEAD
-         int idx = ordering == Ordering::byNODES ? j*cnt + i : i*dim + j;
-=======
          int idx = x_ordering == Ordering::byNODES ? j*cnt + i : i*dim + j;
->>>>>>> d689941f
          xtemp(idx) += 2*dx;
       }
 
       TSpecTemp.NewDataAndSize(tspec_pert2h.GetData() + j*cnt*ncomp, cnt*ncomp);
-<<<<<<< HEAD
-      UpdateTargetSpecification(xtemp, TSpecTemp, ordering);
+      UpdateTargetSpecification(xtemp, TSpecTemp, x_ordering);
 
       for (int i = 0; i < cnt; i++)
       {
-         int idx = ordering == Ordering::byNODES ? j*cnt + i : i*dim + j;
-=======
-      UpdateTargetSpecification(xtemp, TSpecTemp, x_ordering);
-
-      for (int i = 0; i < cnt; i++)
-      {
          int idx = x_ordering == Ordering::byNODES ? j*cnt + i : i*dim + j;
->>>>>>> d689941f
          xtemp(idx) -= 2*dx;
       }
    }
@@ -2673,35 +2600,21 @@
    {
       for (int k2 = 0; (k1 != k2) && (k2 < dim); k2++)
       {
-         for (int i = 0; i < cnt; i++)
-         {
-<<<<<<< HEAD
-            int idx1 = ordering == Ordering::byNODES ? k1*cnt+i : i*dim + k1;
-            int idx2 = ordering == Ordering::byNODES ? k2*cnt+i : i*dim + k2;
-=======
-            int idx1 = x_ordering == Ordering::byNODES ? k1*cnt+i : i*dim + k1;
-            int idx2 = x_ordering == Ordering::byNODES ? k2*cnt+i : i*dim + k2;
->>>>>>> d689941f
-            xtemp(idx1) += dx;
-            xtemp(idx2) += dx;
-         }
-
-         TSpecTemp.NewDataAndSize(tspec_pertmix.GetData() + j*cnt*ncomp, cnt*ncomp);
-<<<<<<< HEAD
-         UpdateTargetSpecification(xtemp, TSpecTemp, ordering);
-
-         for (int i = 0; i < cnt; i++)
-         {
-            int idx1 = ordering == Ordering::byNODES ? k1*cnt+i : i*dim + k1;
-            int idx2 = ordering == Ordering::byNODES ? k2*cnt+i : i*dim + k2;
-=======
-         UpdateTargetSpecification(xtemp, TSpecTemp, x_ordering);
-
          for (int i = 0; i < cnt; i++)
          {
             int idx1 = x_ordering == Ordering::byNODES ? k1*cnt+i : i*dim + k1;
             int idx2 = x_ordering == Ordering::byNODES ? k2*cnt+i : i*dim + k2;
->>>>>>> d689941f
+            xtemp(idx1) += dx;
+            xtemp(idx2) += dx;
+         }
+
+         TSpecTemp.NewDataAndSize(tspec_pertmix.GetData() + j*cnt*ncomp, cnt*ncomp);
+         UpdateTargetSpecification(xtemp, TSpecTemp, x_ordering);
+
+         for (int i = 0; i < cnt; i++)
+         {
+            int idx1 = x_ordering == Ordering::byNODES ? k1*cnt+i : i*dim + k1;
+            int idx2 = x_ordering == Ordering::byNODES ? k2*cnt+i : i*dim + k2;
             xtemp(idx1) -= dx;
             xtemp(idx2) -= dx;
          }
@@ -2723,48 +2636,24 @@
 }
 
 void AdaptivityEvaluator::SetSerialMetaInfo(const Mesh &m,
-<<<<<<< HEAD
-                                            const FiniteElementCollection &fec,
-                                            int num_comp, int ordering_)
-=======
                                             const FiniteElementSpace &f)
->>>>>>> d689941f
 {
    delete fes;
    delete mesh;
    mesh = new Mesh(m, true);
-<<<<<<< HEAD
-   fes = new FiniteElementSpace(mesh, &fec, num_comp, ordering_);
-   dim = fes->GetFE(0)->GetDim();
-   ncomp = num_comp;
-   ordering = ordering_;
-=======
    fes = new FiniteElementSpace(mesh, f.FEColl(),
                                 f.GetVDim(), f.GetOrdering());
->>>>>>> d689941f
 }
 
 #ifdef MFEM_USE_MPI
 void AdaptivityEvaluator::SetParMetaInfo(const ParMesh &m,
-<<<<<<< HEAD
-                                         const FiniteElementCollection &fec,
-                                         int num_comp, int ordering_)
-=======
                                          const ParFiniteElementSpace &f)
->>>>>>> d689941f
 {
    delete pfes;
    delete pmesh;
    pmesh = new ParMesh(m, true);
-<<<<<<< HEAD
-   pfes  = new ParFiniteElementSpace(pmesh, &fec, num_comp, ordering_);
-   dim = pfes->GetFE(0)->GetDim();
-   ncomp = num_comp;
-   ordering = ordering_;
-=======
    pfes  = new ParFiniteElementSpace(pmesh, f.FEColl(),
                                      f.GetVDim(), f.GetOrdering());
->>>>>>> d689941f
 }
 #endif
 
@@ -2850,14 +2739,8 @@
    adapt_lim_coeff = &coeff;
    adapt_lim_eval = &ae;
 
-<<<<<<< HEAD
-   adapt_lim_eval->SetSerialMetaInfo(*adapt_lim_gf->FESpace()->GetMesh(),
-                                     *adapt_lim_gf->FESpace()->FEColl(), 1,
-                                     adapt_lim_gf->FESpace()->GetOrdering());
-=======
    adapt_lim_eval->SetSerialMetaInfo(*z0.FESpace()->GetMesh(),
                                      *z0.FESpace());
->>>>>>> d689941f
    adapt_lim_eval->SetInitialField
    (*adapt_lim_gf->FESpace()->GetMesh()->GetNodes(), *adapt_lim_gf);
 }
@@ -2875,12 +2758,7 @@
    adapt_lim_eval = &ae;
 
    adapt_lim_eval->SetParMetaInfo(*z0.ParFESpace()->GetParMesh(),
-<<<<<<< HEAD
-                                  *z0.ParFESpace()->FEColl(), 1,
-                                  adapt_lim_gf->FESpace()->GetOrdering());
-=======
                                   *z0.ParFESpace());
->>>>>>> d689941f
    adapt_lim_eval->SetInitialField
    (*adapt_lim_gf->FESpace()->GetMesh()->GetNodes(), *adapt_lim_gf);
 }
@@ -2898,12 +2776,7 @@
    surf_fit_eval = &ae;
 
    surf_fit_eval->SetSerialMetaInfo(*s0.FESpace()->GetMesh(),
-<<<<<<< HEAD
-                                    *s0.FESpace()->FEColl(), 1,
-                                    surf_fit_gf->FESpace()->GetOrdering());
-=======
                                     *s0.FESpace());
->>>>>>> d689941f
    surf_fit_eval->SetInitialField
    (*surf_fit_gf->FESpace()->GetMesh()->GetNodes(), *surf_fit_gf);
 }
@@ -2921,12 +2794,7 @@
    surf_fit_eval = &ae;
 
    surf_fit_eval->SetParMetaInfo(*s0.ParFESpace()->GetParMesh(),
-<<<<<<< HEAD
-                                 *s0.ParFESpace()->FEColl(), 1,
-                                 surf_fit_gf->FESpace()->GetOrdering());
-=======
                                  *s0.ParFESpace());
->>>>>>> d689941f
    surf_fit_eval->SetInitialField
    (*surf_fit_gf->FESpace()->GetMesh()->GetNodes(), *surf_fit_gf);
    surf_fit_gf_bg = false;
@@ -3029,12 +2897,7 @@
    {
       adapt_lim_gf->Update();
       adapt_lim_eval->SetSerialMetaInfo(*adapt_lim_gf->FESpace()->GetMesh(),
-<<<<<<< HEAD
-                                        *adapt_lim_gf->FESpace()->FEColl(), 1,
-                                        adapt_lim_gf->FESpace()->GetOrdering());
-=======
                                         *adapt_lim_gf->FESpace());
->>>>>>> d689941f
       adapt_lim_eval->SetInitialField
       (*adapt_lim_gf->FESpace()->GetMesh()->GetNodes(), *adapt_lim_gf);
    }
@@ -3047,12 +2910,7 @@
    {
       adapt_lim_gf->Update();
       adapt_lim_eval->SetParMetaInfo(*adapt_lim_pgf0->ParFESpace()->GetParMesh(),
-<<<<<<< HEAD
-                                     *adapt_lim_pgf0->ParFESpace()->FEColl(), 1,
-                                     adapt_lim_pgf0->FESpace()->GetOrdering());
-=======
                                      *adapt_lim_pgf0->ParFESpace());
->>>>>>> d689941f
       adapt_lim_eval->SetInitialField
       (*adapt_lim_gf->FESpace()->GetMesh()->GetNodes(), *adapt_lim_gf);
    }
@@ -4200,11 +4058,7 @@
 }
 
 void TMOP_Integrator::UpdateAfterMeshPositionChange(const Vector &new_x,
-<<<<<<< HEAD
-                                                    int ordering)
-=======
                                                     int new_x_ordering)
->>>>>>> d689941f
 {
    if (discr_tc)
    {
@@ -4213,26 +4067,18 @@
    // Update adapt_lim_gf if adaptive limiting is enabled.
    if (adapt_lim_gf)
    {
-<<<<<<< HEAD
-      adapt_lim_eval->ComputeAtNewPosition(new_x, *adapt_lim_gf, ordering);
-=======
       adapt_lim_eval->ComputeAtNewPosition(new_x, *adapt_lim_gf, new_x_ordering);
->>>>>>> d689941f
    }
 
    // Update surf_fit_gf if surface fitting is enabled.
    if (surf_fit_gf)
    {
-<<<<<<< HEAD
-      surf_fit_eval->ComputeAtNewPosition(new_x, *surf_fit_gf, ordering);
+      surf_fit_eval->ComputeAtNewPosition(new_x, *surf_fit_gf, new_x_ordering);
       if (surf_fit_gf_bg)
       {
-         surf_fit_eval_bg_grad->ComputeAtNewPosition(new_x, *surf_fit_grad, ordering);
-         surf_fit_eval_bg_hess->ComputeAtNewPosition(new_x, *surf_fit_hess, ordering);
-      }
-=======
-      surf_fit_eval->ComputeAtNewPosition(new_x, *surf_fit_gf, new_x_ordering);
->>>>>>> d689941f
+         surf_fit_eval_bg_grad->ComputeAtNewPosition(new_x, *surf_fit_grad, new_x_ordering);
+         surf_fit_eval_bg_hess->ComputeAtNewPosition(new_x, *surf_fit_hess, new_x_ordering);
+      }
    }
 }
 
