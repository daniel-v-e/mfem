// Copyright (c) 2010-2022, Lawrence Livermore National Security, LLC. Produced
// at the Lawrence Livermore National Laboratory. All Rights reserved. See files
// LICENSE and NOTICE for details. LLNL-CODE-806117.
//
// This file is part of the MFEM library. For more information and source code
// availability visit https://mfem.org.
//
// MFEM is free software; you can redistribute it and/or modify it under the
// terms of the BSD-3 license. We welcome feedback and contributions, see file
// CONTRIBUTING.md for details.

// Implementation of class LinearForm

#include "fem.hpp"

namespace mfem
{

LinearForm::LinearForm(FiniteElementSpace *f, LinearForm *lf)
   : Vector(f->GetVSize())
{
   // Linear forms are stored on the device
   UseDevice(true);

   fes = f;
   ext = nullptr;
   extern_lfs = 1;

   // Copy the pointers to the integrators
   domain_integs = lf->domain_integs;

   domain_delta_integs = lf->domain_delta_integs;

   boundary_integs = lf->boundary_integs;

   boundary_face_integs = lf->boundary_face_integs;
   boundary_face_integs_marker = lf->boundary_face_integs_marker;
}

void LinearForm::AddDomainIntegrator(LinearFormIntegrator *lfi)
{
   DeltaLFIntegrator *maybe_delta =
      dynamic_cast<DeltaLFIntegrator *>(lfi);
   if (!maybe_delta || !maybe_delta->IsDelta())
   {
      domain_integs.Append(lfi);
   }
   else
   {
      domain_delta_integs.Append(maybe_delta);
   }
   domain_integs_marker.Append(NULL);
}

void LinearForm::AddDomainIntegrator(LinearFormIntegrator *lfi,
                                     Array<int> &elem_marker)
{
   DeltaLFIntegrator *maybe_delta =
      dynamic_cast<DeltaLFIntegrator *>(lfi);
   if (!maybe_delta || !maybe_delta->IsDelta())
   {
      domain_integs.Append(lfi);
   }
   else
   {
      domain_delta_integs.Append(maybe_delta);
   }
   domain_integs_marker.Append(&elem_marker);
}

void LinearForm::AddBoundaryIntegrator (LinearFormIntegrator * lfi)
{
   boundary_integs.Append (lfi);
   boundary_integs_marker.Append(NULL); // NULL -> all attributes are active
}

void LinearForm::AddBoundaryIntegrator (LinearFormIntegrator * lfi,
                                        Array<int> &bdr_attr_marker)
{
   boundary_integs.Append (lfi);
   boundary_integs_marker.Append(&bdr_attr_marker);
}

void LinearForm::AddBdrFaceIntegrator (LinearFormIntegrator * lfi)
{
   boundary_face_integs.Append(lfi);
   // NULL -> all attributes are active
   boundary_face_integs_marker.Append(NULL);
}

void LinearForm::AddBdrFaceIntegrator(LinearFormIntegrator *lfi,
                                      Array<int> &bdr_attr_marker)
{
   boundary_face_integs.Append(lfi);
   boundary_face_integs_marker.Append(&bdr_attr_marker);
}

void LinearForm::AddInteriorFaceIntegrator(LinearFormIntegrator *lfi)
{
   interior_face_integs.Append(lfi);
}

bool LinearForm::SupportsDevice()
{
   // return false for NURBS meshs, so we don’t convert it to non-NURBS
   // through Assemble, AssembleDevice, GetGeometricFactors and EnsureNodes
   if (fes->GetMesh()->NURBSext != nullptr) { return false; }

   // scan domain integrator to verify that all can use device assembly
   if (domain_integs.Size() > 0)
   {
      for (int k = 0; k < domain_integs.Size(); k++)
      {
         if (!domain_integs[k]->SupportsDevice()) { return false; }
      }
   }

   // boundary, delta and face integrators are not supported yet
   if (GetBLFI()->Size() > 0 || GetFLFI()->Size() > 0 ||
       GetDLFI_Delta()->Size() > 0 || GetIFLFI()->Size() > 0) { return false; }

   const Mesh &mesh = *fes->GetMesh();

   // no support for elements with varying polynomial orders
   if (fes->IsVariableOrder()) { return false; }

   // no support for 1D and embedded meshes
   const int mesh_dim = mesh.Dimension();
   if (mesh_dim == 1 || mesh_dim != mesh.SpaceDimension()) { return false; }

   // tensor-product finite element space only
<<<<<<< HEAD
   // with point values preserving scalar fields
   for (int e = 0; e < fes->GetNE(); ++e)
   {
      const FiniteElement *fe = fes->GetFE(e);
      if (!dynamic_cast<const TensorBasisElement*>(fe)) { return false; }
   }
=======
   if (!UsesTensorBasis(*fes)) { return false; }
>>>>>>> 9ef3e353

   return true;
}

void LinearForm::Assemble(bool use_device)
{
   Array<int> vdofs;
   ElementTransformation *eltrans;
   DofTransformation *doftrans;
   Vector elemvect;

   if (!ext && use_device && SupportsDevice())
   {
      ext = new LinearFormExtension(this);
   }

   Vector::operator=(0.0);

   // The above operation is executed on device because of UseDevice().
   // The first use of AddElementVector() below will move it back to host
   // because both 'vdofs' and 'elemvect' are on host.

   if (ext) { return ext->Assemble(); }

   if (domain_integs.Size())
   {
      for (int k = 0; k < domain_integs.Size(); k++)
      {
         if (domain_integs_marker[k] != NULL)
         {
            MFEM_VERIFY(domain_integs_marker[k]->Size() ==
                        (fes->GetMesh()->attributes.Size() ?
                         fes->GetMesh()->attributes.Max() : 0),
                        "invalid element marker for domain linear form "
                        "integrator #" << k << ", counting from zero");
         }
      }

      for (int i = 0; i < fes -> GetNE(); i++)
      {
         int elem_attr = fes->GetMesh()->GetAttribute(i);
         for (int k = 0; k < domain_integs.Size(); k++)
         {
            if ( domain_integs_marker[k] == NULL ||
                 (*(domain_integs_marker[k]))[elem_attr-1] == 1 )
            {
               doftrans = fes -> GetElementVDofs (i, vdofs);
               eltrans = fes -> GetElementTransformation (i);
               domain_integs[k]->AssembleRHSElementVect(*fes->GetFE(i),
                                                        *eltrans, elemvect);
               if (doftrans)
               {
                  doftrans->TransformDual(elemvect);
               }
               AddElementVector (vdofs, elemvect);
            }
         }
      }
   }
   AssembleDelta();

   if (boundary_integs.Size())
   {
      Mesh *mesh = fes->GetMesh();

      // Which boundary attributes need to be processed?
      Array<int> bdr_attr_marker(mesh->bdr_attributes.Size() ?
                                 mesh->bdr_attributes.Max() : 0);
      bdr_attr_marker = 0;
      for (int k = 0; k < boundary_integs.Size(); k++)
      {
         if (boundary_integs_marker[k] == NULL)
         {
            bdr_attr_marker = 1;
            break;
         }
         Array<int> &bdr_marker = *boundary_integs_marker[k];
         MFEM_ASSERT(bdr_marker.Size() == bdr_attr_marker.Size(),
                     "invalid boundary marker for boundary integrator #"
                     << k << ", counting from zero");
         for (int i = 0; i < bdr_attr_marker.Size(); i++)
         {
            bdr_attr_marker[i] |= bdr_marker[i];
         }
      }

      for (int i = 0; i < fes -> GetNBE(); i++)
      {
         const int bdr_attr = mesh->GetBdrAttribute(i);
         if (bdr_attr_marker[bdr_attr-1] == 0) { continue; }
         doftrans = fes -> GetBdrElementVDofs (i, vdofs);
         eltrans = fes -> GetBdrElementTransformation (i);
         for (int k=0; k < boundary_integs.Size(); k++)
         {
            if (boundary_integs_marker[k] &&
                (*boundary_integs_marker[k])[bdr_attr-1] == 0) { continue; }

            boundary_integs[k]->AssembleRHSElementVect(*fes->GetBE(i),
                                                       *eltrans, elemvect);

            if (doftrans)
            {
               doftrans->TransformDual(elemvect);
            }
            AddElementVector (vdofs, elemvect);
         }
      }
   }
   if (boundary_face_integs.Size())
   {
      FaceElementTransformations *tr;
      Mesh *mesh = fes->GetMesh();

      // Which boundary attributes need to be processed?
      Array<int> bdr_attr_marker(mesh->bdr_attributes.Size() ?
                                 mesh->bdr_attributes.Max() : 0);
      bdr_attr_marker = 0;
      for (int k = 0; k < boundary_face_integs.Size(); k++)
      {
         if (boundary_face_integs_marker[k] == NULL)
         {
            bdr_attr_marker = 1;
            break;
         }
         Array<int> &bdr_marker = *boundary_face_integs_marker[k];
         MFEM_ASSERT(bdr_marker.Size() == bdr_attr_marker.Size(),
                     "invalid boundary marker for boundary face integrator #"
                     << k << ", counting from zero");
         for (int i = 0; i < bdr_attr_marker.Size(); i++)
         {
            bdr_attr_marker[i] |= bdr_marker[i];
         }
      }

      for (int i = 0; i < mesh->GetNBE(); i++)
      {
         const int bdr_attr = mesh->GetBdrAttribute(i);
         if (bdr_attr_marker[bdr_attr-1] == 0) { continue; }

         tr = mesh->GetBdrFaceTransformations(i);
         if (tr != NULL)
         {
            fes -> GetElementVDofs (tr -> Elem1No, vdofs);
            for (int k = 0; k < boundary_face_integs.Size(); k++)
            {
               if (boundary_face_integs_marker[k] &&
                   (*boundary_face_integs_marker[k])[bdr_attr-1] == 0)
               { continue; }

               boundary_face_integs[k]->
               AssembleRHSElementVect(*fes->GetFE(tr->Elem1No),
                                      *tr, elemvect);
               AddElementVector (vdofs, elemvect);
            }
         }
      }
   }

   if (interior_face_integs.Size())
   {
      Mesh *mesh = fes->GetMesh();

      for (int k = 0; k < interior_face_integs.Size(); k++)
      {
         for (int i = 0; i < mesh->GetNumFaces(); i++)
         {
            FaceElementTransformations *tr = NULL;
            tr = mesh->GetInteriorFaceTransformations (i);
            if (tr != NULL)
            {
               fes -> GetElementVDofs (tr -> Elem1No, vdofs);
               Array<int> vdofs2;
               fes -> GetElementVDofs (tr -> Elem2No, vdofs2);
               vdofs.Append(vdofs2);
               interior_face_integs[k]->
               AssembleRHSElementVect(*fes->GetFE(tr->Elem1No),
                                      *fes->GetFE(tr->Elem2No),
                                      *tr, elemvect);
               AddElementVector (vdofs, elemvect);
            }
         }
      }
   }
}

void LinearForm::Update()
{
   SetSize(fes->GetVSize()); ResetDeltaLocations();
   if (ext) { ext->Update(); }
}

void LinearForm::Update(FiniteElementSpace *f, Vector &v, int v_offset)
{
   MFEM_ASSERT(v.Size() >= v_offset + f->GetVSize(), "");
   fes = f;
   v.UseDevice(true);
   this->Vector::MakeRef(v, v_offset, fes->GetVSize());
   ResetDeltaLocations();
   if (ext) { ext->Update(); }
}

void LinearForm::MakeRef(FiniteElementSpace *f, Vector &v, int v_offset)
{
   Update(f, v, v_offset);
}

void LinearForm::AssembleDelta()
{
   if (domain_delta_integs.Size() == 0) { return; }

   if (!HaveDeltaLocations())
   {
      int sdim = fes->GetMesh()->SpaceDimension();
      Vector center;
      DenseMatrix centers(sdim, domain_delta_integs.Size());
      for (int i = 0; i < centers.Width(); i++)
      {
         centers.GetColumnReference(i, center);
         domain_delta_integs[i]->GetDeltaCenter(center);
         MFEM_VERIFY(center.Size() == sdim,
                     "Point dim " << center.Size() <<
                     " does not match space dim " << sdim);
      }
      fes->GetMesh()->FindPoints(centers, domain_delta_integs_elem_id,
                                 domain_delta_integs_ip);
   }

   Array<int> vdofs;
   Vector elemvect;
   for (int i = 0; i < domain_delta_integs.Size(); i++)
   {
      int elem_id = domain_delta_integs_elem_id[i];
      // The delta center may be outside of this sub-domain, or
      // (Par)Mesh::FindPoints() failed to find this point:
      if (elem_id < 0) { continue; }

      const IntegrationPoint &ip = domain_delta_integs_ip[i];
      ElementTransformation &Trans = *fes->GetElementTransformation(elem_id);
      Trans.SetIntPoint(&ip);

      fes->GetElementVDofs(elem_id, vdofs);
      domain_delta_integs[i]->AssembleDeltaElementVect(*fes->GetFE(elem_id),
                                                       Trans, elemvect);
      AddElementVector(vdofs, elemvect);
   }
}

LinearForm & LinearForm::operator=(double value)
{
   Vector::operator=(value);
   return *this;
}

LinearForm & LinearForm::operator=(const Vector &v)
{
   MFEM_ASSERT(fes && v.Size() == fes->GetVSize(), "");
   Vector::operator=(v);
   return *this;
}

LinearForm::~LinearForm()
{
   if (!extern_lfs)
   {
      int k;
      for (k=0; k < domain_delta_integs.Size(); k++)
      { delete domain_delta_integs[k]; }
      for (k=0; k < domain_integs.Size(); k++) { delete domain_integs[k]; }
      for (k=0; k < boundary_integs.Size(); k++) { delete boundary_integs[k]; }
      for (k=0; k < boundary_face_integs.Size(); k++)
      { delete boundary_face_integs[k]; }
      for (k=0; k < interior_face_integs.Size(); k++)
      { delete interior_face_integs[k]; }
   }

   delete ext;
}

}<|MERGE_RESOLUTION|>--- conflicted
+++ resolved
@@ -129,16 +129,7 @@
    if (mesh_dim == 1 || mesh_dim != mesh.SpaceDimension()) { return false; }
 
    // tensor-product finite element space only
-<<<<<<< HEAD
-   // with point values preserving scalar fields
-   for (int e = 0; e < fes->GetNE(); ++e)
-   {
-      const FiniteElement *fe = fes->GetFE(e);
-      if (!dynamic_cast<const TensorBasisElement*>(fe)) { return false; }
-   }
-=======
    if (!UsesTensorBasis(*fes)) { return false; }
->>>>>>> 9ef3e353
 
    return true;
 }
