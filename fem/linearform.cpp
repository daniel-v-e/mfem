--- conflicted
+++ resolved
@@ -104,11 +104,7 @@
    Array<int> vdofs;
    ElementTransformation *eltrans;
    DofTransformation *doftrans;
-<<<<<<< HEAD
-   Vector elemvect, elemvect_t;
-=======
    Vector elemvect;
->>>>>>> e7be9bb9
 
    Vector::operator=(0.0);
 
@@ -120,21 +116,6 @@
    {
       for (int k = 0; k < domain_integs.Size(); k++)
       {
-<<<<<<< HEAD
-         doftrans = fes -> GetElementVDofs (i, vdofs);
-         eltrans = fes -> GetElementTransformation (i);
-         for (int k=0; k < dlfi.Size(); k++)
-         {
-            dlfi[k]->AssembleRHSElementVect(*fes->GetFE(i), *eltrans, elemvect);
-            if (doftrans)
-            {
-               elemvect_t.SetSize(elemvect.Size());
-               doftrans->TransformDual(elemvect, elemvect_t);
-               AddElementVector (vdofs, elemvect_t);
-            }
-            else
-            {
-=======
          if (domain_integs_marker[k] != NULL)
          {
             MFEM_VERIFY(domain_integs_marker[k]->Size() ==
@@ -161,7 +142,6 @@
                {
                   doftrans->TransformDual(elemvect);
                }
->>>>>>> e7be9bb9
                AddElementVector (vdofs, elemvect);
             }
          }
