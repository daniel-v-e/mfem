// Copyright (c) 2010-2022, Lawrence Livermore National Security, LLC. Produced
// at the Lawrence Livermore National Laboratory. All Rights reserved. See files
// LICENSE and NOTICE for details. LLNL-CODE-806117.
//
// This file is part of the MFEM library. For more information and source code
// availability visit https://mfem.org.
//
// MFEM is free software; you can redistribute it and/or modify it under the
// terms of the BSD-3 license. We welcome feedback and contributions, see file
// CONTRIBUTING.md for details.

// Nedelec Finite Element classes

#include "fe_nd.hpp"
#include "../coefficient.hpp"

namespace mfem
{

using namespace std;

const double ND_HexahedronElement::tk[18] =
{ 1.,0.,0.,  0.,1.,0.,  0.,0.,1., -1.,0.,0.,  0.,-1.,0.,  0.,0.,-1. };

ND_HexahedronElement::ND_HexahedronElement(const int p,
                                           const int cb_type, const int ob_type)
   : VectorTensorFiniteElement(3, 3, 3, 3*p*(p + 1)*(p + 1), p,
                               cb_type, ob_type,
                               H_CURL, DofMapType::L2_DOF_MAP),
     dof2tk(dof), cp(poly1d.ClosedPoints(p, cb_type))
{
   if (obasis1d.IsIntegratedType()) { is_nodal = false; }

   dof_map.SetSize(dof);

   const double *op = poly1d.OpenPoints(p - 1, ob_type);
   const int dof3 = dof/3;

#ifndef MFEM_THREAD_SAFE
   shape_cx.SetSize(p + 1);
   shape_ox.SetSize(p);
   shape_cy.SetSize(p + 1);
   shape_oy.SetSize(p);
   shape_cz.SetSize(p + 1);
   shape_oz.SetSize(p);
   dshape_cx.SetSize(p + 1);
   dshape_cy.SetSize(p + 1);
   dshape_cz.SetSize(p + 1);
#endif

   // edges
   int o = 0;
   for (int i = 0; i < p; i++)  // (0,1)
   {
      dof_map[0*dof3 + i + (0 + 0*(p + 1))*p] = o++;
   }
   for (int i = 0; i < p; i++)  // (1,2)
   {
      dof_map[1*dof3 + p + (i + 0*p)*(p + 1)] = o++;
   }
   for (int i = 0; i < p; i++)  // (3,2)
   {
      dof_map[0*dof3 + i + (p + 0*(p + 1))*p] = o++;
   }
   for (int i = 0; i < p; i++)  // (0,3)
   {
      dof_map[1*dof3 + 0 + (i + 0*p)*(p + 1)] = o++;
   }
   for (int i = 0; i < p; i++)  // (4,5)
   {
      dof_map[0*dof3 + i + (0 + p*(p + 1))*p] = o++;
   }
   for (int i = 0; i < p; i++)  // (5,6)
   {
      dof_map[1*dof3 + p + (i + p*p)*(p + 1)] = o++;
   }
   for (int i = 0; i < p; i++)  // (7,6)
   {
      dof_map[0*dof3 + i + (p + p*(p + 1))*p] = o++;
   }
   for (int i = 0; i < p; i++)  // (4,7)
   {
      dof_map[1*dof3 + 0 + (i + p*p)*(p + 1)] = o++;
   }
   for (int i = 0; i < p; i++)  // (0,4)
   {
      dof_map[2*dof3 + 0 + (0 + i*(p + 1))*(p + 1)] = o++;
   }
   for (int i = 0; i < p; i++)  // (1,5)
   {
      dof_map[2*dof3 + p + (0 + i*(p + 1))*(p + 1)] = o++;
   }
   for (int i = 0; i < p; i++)  // (2,6)
   {
      dof_map[2*dof3 + p + (p + i*(p + 1))*(p + 1)] = o++;
   }
   for (int i = 0; i < p; i++)  // (3,7)
   {
      dof_map[2*dof3 + 0 + (p + i*(p + 1))*(p + 1)] = o++;
   }

   // faces
   // (3,2,1,0) -- bottom
   for (int j = 1; j < p; j++) // x - components
      for (int i = 0; i < p; i++)
      {
         dof_map[0*dof3 + i + ((p - j) + 0*(p + 1))*p] = o++;
      }
   for (int j = 0; j < p; j++) // y - components
      for (int i = 1; i < p; i++)
      {
         dof_map[1*dof3 + i + ((p - 1 - j) + 0*p)*(p + 1)] = -1 - (o++);
      }
   // (0,1,5,4) -- front
   for (int k = 1; k < p; k++) // x - components
      for (int i = 0; i < p; i++)
      {
         dof_map[0*dof3 + i + (0 + k*(p + 1))*p] = o++;
      }
   for (int k = 0; k < p; k++) // z - components
      for (int i = 1; i < p; i++ )
      {
         dof_map[2*dof3 + i + (0 + k*(p + 1))*(p + 1)] = o++;
      }
   // (1,2,6,5) -- right
   for (int k = 1; k < p; k++) // y - components
      for (int j = 0; j < p; j++)
      {
         dof_map[1*dof3 + p + (j + k*p)*(p + 1)] = o++;
      }
   for (int k = 0; k < p; k++) // z - components
      for (int j = 1; j < p; j++)
      {
         dof_map[2*dof3 + p + (j + k*(p + 1))*(p + 1)] = o++;
      }
   // (2,3,7,6) -- back
   for (int k = 1; k < p; k++) // x - components
      for (int i = 0; i < p; i++)
      {
         dof_map[0*dof3 + (p - 1 - i) + (p + k*(p + 1))*p] = -1 - (o++);
      }
   for (int k = 0; k < p; k++) // z - components
      for (int i = 1; i < p; i++)
      {
         dof_map[2*dof3 + (p - i) + (p + k*(p + 1))*(p + 1)] = o++;
      }
   // (3,0,4,7) -- left
   for (int k = 1; k < p; k++) // y - components
      for (int j = 0; j < p; j++)
      {
         dof_map[1*dof3 + 0 + ((p - 1 - j) + k*p)*(p + 1)] = -1 - (o++);
      }
   for (int k = 0; k < p; k++) // z - components
      for (int j = 1; j < p; j++)
      {
         dof_map[2*dof3 + 0 + ((p - j) + k*(p + 1))*(p + 1)] = o++;
      }
   // (4,5,6,7) -- top
   for (int j = 1; j < p; j++) // x - components
      for (int i = 0; i < p; i++)
      {
         dof_map[0*dof3 + i + (j + p*(p + 1))*p] = o++;
      }
   for (int j = 0; j < p; j++) // y - components
      for (int i = 1; i < p; i++)
      {
         dof_map[1*dof3 + i + (j + p*p)*(p + 1)] = o++;
      }

   // interior
   // x-components
   for (int k = 1; k < p; k++)
      for (int j = 1; j < p; j++)
         for (int i = 0; i < p; i++)
         {
            dof_map[0*dof3 + i + (j + k*(p + 1))*p] = o++;
         }
   // y-components
   for (int k = 1; k < p; k++)
      for (int j = 0; j < p; j++)
         for (int i = 1; i < p; i++)
         {
            dof_map[1*dof3 + i + (j + k*p)*(p + 1)] = o++;
         }
   // z-components
   for (int k = 0; k < p; k++)
      for (int j = 1; j < p; j++)
         for (int i = 1; i < p; i++)
         {
            dof_map[2*dof3 + i + (j + k*(p + 1))*(p + 1)] = o++;
         }

   // set dof2tk and Nodes
   o = 0;
   // x-components
   for (int k = 0; k <= p; k++)
      for (int j = 0; j <= p; j++)
         for (int i = 0; i < p; i++)
         {
            int idx;
            if ((idx = dof_map[o++]) < 0)
            {
               dof2tk[idx = -1 - idx] = 3;
            }
            else
            {
               dof2tk[idx] = 0;
            }
            Nodes.IntPoint(idx).Set3(op[i], cp[j], cp[k]);
         }
   // y-components
   for (int k = 0; k <= p; k++)
      for (int j = 0; j < p; j++)
         for (int i = 0; i <= p; i++)
         {
            int idx;
            if ((idx = dof_map[o++]) < 0)
            {
               dof2tk[idx = -1 - idx] = 4;
            }
            else
            {
               dof2tk[idx] = 1;
            }
            Nodes.IntPoint(idx).Set3(cp[i], op[j], cp[k]);
         }
   // z-components
   for (int k = 0; k < p; k++)
      for (int j = 0; j <= p; j++)
         for (int i = 0; i <= p; i++)
         {
            int idx;
            if ((idx = dof_map[o++]) < 0)
            {
               dof2tk[idx = -1 - idx] = 5;
            }
            else
            {
               dof2tk[idx] = 2;
            }
            Nodes.IntPoint(idx).Set3(cp[i], cp[j], op[k]);
         }
}

void ND_HexahedronElement::ProjectIntegrated(VectorCoefficient &vc,
                                             ElementTransformation &Trans,
                                             Vector &dofs) const
{
   MFEM_ASSERT(obasis1d.IsIntegratedType(), "Not integrated type");
   double vk[Geometry::MaxDim];
   Vector xk(vk, vc.GetVDim());

   const IntegrationRule &ir = IntRules.Get(Geometry::SEGMENT, order);
   const int nqpt = ir.GetNPoints();

   IntegrationPoint ip3d;

   int o = 0;
   for (int c = 0; c < 3; ++c)  // loop over x, y, z components
   {
      const int im = c == 0 ? order - 1 : order;
      const int jm = c == 1 ? order - 1 : order;
      const int km = c == 2 ? order - 1 : order;

      for (int k = 0; k <= km; k++)
         for (int j = 0; j <= jm; j++)
            for (int i = 0; i <= im; i++)
            {
               int idx;
               if ((idx = dof_map[o++]) < 0)
               {
                  idx = -1 - idx;
               }

               const int id1 = c == 0 ? i : (c == 1 ? j : k);
               const double h = cp[id1+1] - cp[id1];

               double val = 0.0;

               for (int q = 0; q < nqpt; q++)
               {
                  const IntegrationPoint &ip1d = ir.IntPoint(q);

                  if (c == 0)
                  {
                     ip3d.Set3(cp[i] + (h*ip1d.x), cp[j], cp[k]);
                  }
                  else if (c == 1)
                  {
                     ip3d.Set3(cp[i], cp[j] + (h*ip1d.x), cp[k]);
                  }
                  else
                  {
                     ip3d.Set3(cp[i], cp[j], cp[k] + (h*ip1d.x));
                  }

                  Trans.SetIntPoint(&ip3d);
                  vc.Eval(xk, Trans, ip3d);

                  // xk^t J tk
                  const double ipval = Trans.Jacobian().InnerProduct(tk + dof2tk[idx]*dim, vk);
                  val += ip1d.weight * ipval;
               }

               dofs(idx) = val*h;
            }
   }
}

void ND_HexahedronElement::CalcVShape(const IntegrationPoint &ip,
                                      DenseMatrix &shape) const
{
   const int p = order;

#ifdef MFEM_THREAD_SAFE
   Vector shape_cx(p + 1), shape_ox(p), shape_cy(p + 1), shape_oy(p);
   Vector shape_cz(p + 1), shape_oz(p);
   Vector dshape_cx, dshape_cy, dshape_cz;
#endif

   if (obasis1d.IsIntegratedType())
   {
      cbasis1d.Eval(ip.x, shape_cx, dshape_cx);
      cbasis1d.Eval(ip.y, shape_cy, dshape_cy);
      cbasis1d.Eval(ip.z, shape_cz, dshape_cz);
      obasis1d.EvalIntegrated(dshape_cx, shape_ox);
      obasis1d.EvalIntegrated(dshape_cy, shape_oy);
      obasis1d.EvalIntegrated(dshape_cz, shape_oz);
   }
   else
   {
      cbasis1d.Eval(ip.x, shape_cx);
      cbasis1d.Eval(ip.y, shape_cy);
      cbasis1d.Eval(ip.z, shape_cz);
      obasis1d.Eval(ip.x, shape_ox);
      obasis1d.Eval(ip.y, shape_oy);
      obasis1d.Eval(ip.z, shape_oz);
   }

   int o = 0;
   // x-components
   for (int k = 0; k <= p; k++)
      for (int j = 0; j <= p; j++)
         for (int i = 0; i < p; i++)
         {
            int idx, s;
            if ((idx = dof_map[o++]) < 0)
            {
               idx = -1 - idx, s = -1;
            }
            else
            {
               s = +1;
            }
            shape(idx,0) = s*shape_ox(i)*shape_cy(j)*shape_cz(k);
            shape(idx,1) = 0.;
            shape(idx,2) = 0.;
         }
   // y-components
   for (int k = 0; k <= p; k++)
      for (int j = 0; j < p; j++)
         for (int i = 0; i <= p; i++)
         {
            int idx, s;
            if ((idx = dof_map[o++]) < 0)
            {
               idx = -1 - idx, s = -1;
            }
            else
            {
               s = +1;
            }
            shape(idx,0) = 0.;
            shape(idx,1) = s*shape_cx(i)*shape_oy(j)*shape_cz(k);
            shape(idx,2) = 0.;
         }
   // z-components
   for (int k = 0; k < p; k++)
      for (int j = 0; j <= p; j++)
         for (int i = 0; i <= p; i++)
         {
            int idx, s;
            if ((idx = dof_map[o++]) < 0)
            {
               idx = -1 - idx, s = -1;
            }
            else
            {
               s = +1;
            }
            shape(idx,0) = 0.;
            shape(idx,1) = 0.;
            shape(idx,2) = s*shape_cx(i)*shape_cy(j)*shape_oz(k);
         }
}

void ND_HexahedronElement::CalcCurlShape(const IntegrationPoint &ip,
                                         DenseMatrix &curl_shape) const
{
   const int p = order;

#ifdef MFEM_THREAD_SAFE
   Vector shape_cx(p + 1), shape_ox(p), shape_cy(p + 1), shape_oy(p);
   Vector shape_cz(p + 1), shape_oz(p);
   Vector dshape_cx(p + 1), dshape_cy(p + 1), dshape_cz(p + 1);
#endif

   cbasis1d.Eval(ip.x, shape_cx, dshape_cx);
   cbasis1d.Eval(ip.y, shape_cy, dshape_cy);
   cbasis1d.Eval(ip.z, shape_cz, dshape_cz);
   if (obasis1d.IsIntegratedType())
   {
      obasis1d.EvalIntegrated(dshape_cx, shape_ox);
      obasis1d.EvalIntegrated(dshape_cy, shape_oy);
      obasis1d.EvalIntegrated(dshape_cz, shape_oz);
   }
   else
   {
      obasis1d.Eval(ip.x, shape_ox);
      obasis1d.Eval(ip.y, shape_oy);
      obasis1d.Eval(ip.z, shape_oz);
   }

   int o = 0;
   // x-components
   for (int k = 0; k <= p; k++)
      for (int j = 0; j <= p; j++)
         for (int i = 0; i < p; i++)
         {
            int idx, s;
            if ((idx = dof_map[o++]) < 0)
            {
               idx = -1 - idx, s = -1;
            }
            else
            {
               s = +1;
            }
            curl_shape(idx,0) = 0.;
            curl_shape(idx,1) =  s*shape_ox(i)* shape_cy(j)*dshape_cz(k);
            curl_shape(idx,2) = -s*shape_ox(i)*dshape_cy(j)* shape_cz(k);
         }
   // y-components
   for (int k = 0; k <= p; k++)
      for (int j = 0; j < p; j++)
         for (int i = 0; i <= p; i++)
         {
            int idx, s;
            if ((idx = dof_map[o++]) < 0)
            {
               idx = -1 - idx, s = -1;
            }
            else
            {
               s = +1;
            }
            curl_shape(idx,0) = -s* shape_cx(i)*shape_oy(j)*dshape_cz(k);
            curl_shape(idx,1) = 0.;
            curl_shape(idx,2) =  s*dshape_cx(i)*shape_oy(j)* shape_cz(k);
         }
   // z-components
   for (int k = 0; k < p; k++)
      for (int j = 0; j <= p; j++)
         for (int i = 0; i <= p; i++)
         {
            int idx, s;
            if ((idx = dof_map[o++]) < 0)
            {
               idx = -1 - idx, s = -1;
            }
            else
            {
               s = +1;
            }
            curl_shape(idx,0) =   s* shape_cx(i)*dshape_cy(j)*shape_oz(k);
            curl_shape(idx,1) =  -s*dshape_cx(i)* shape_cy(j)*shape_oz(k);
            curl_shape(idx,2) = 0.;
         }
}

const double ND_QuadrilateralElement::tk[8] =
{ 1.,0.,  0.,1., -1.,0., 0.,-1. };

ND_QuadrilateralElement::ND_QuadrilateralElement(const int p,
                                                 const int cb_type,
                                                 const int ob_type)
   : VectorTensorFiniteElement(2, 2, 1, 2*p*(p + 1), p, cb_type, ob_type,
                               H_CURL, DofMapType::L2_DOF_MAP),
     dof2tk(dof),
     cp(poly1d.ClosedPoints(p, cb_type))
{
   if (obasis1d.IsIntegratedType()) { is_nodal = false; }

   dof_map.SetSize(dof);

   const double *op = poly1d.OpenPoints(p - 1, ob_type);
   const int dof2 = dof/2;

#ifndef MFEM_THREAD_SAFE
   shape_cx.SetSize(p + 1);
   shape_ox.SetSize(p);
   shape_cy.SetSize(p + 1);
   shape_oy.SetSize(p);
   dshape_cx.SetSize(p + 1);
   dshape_cy.SetSize(p + 1);
#endif

   // edges
   int o = 0;
   for (int i = 0; i < p; i++)  // (0,1)
   {
      dof_map[0*dof2 + i + 0*p] = o++;
   }
   for (int j = 0; j < p; j++)  // (1,2)
   {
      dof_map[1*dof2 + p + j*(p + 1)] = o++;
   }
   for (int i = 0; i < p; i++)  // (2,3)
   {
      dof_map[0*dof2 + (p - 1 - i) + p*p] = -1 - (o++);
   }
   for (int j = 0; j < p; j++)  // (3,0)
   {
      dof_map[1*dof2 + 0 + (p - 1 - j)*(p + 1)] = -1 - (o++);
   }

   // interior
   // x-components
   for (int j = 1; j < p; j++)
      for (int i = 0; i < p; i++)
      {
         dof_map[0*dof2 + i + j*p] = o++;
      }
   // y-components
   for (int j = 0; j < p; j++)
      for (int i = 1; i < p; i++)
      {
         dof_map[1*dof2 + i + j*(p + 1)] = o++;
      }

   // set dof2tk and Nodes
   o = 0;
   // x-components
   for (int j = 0; j <= p; j++)
      for (int i = 0; i < p; i++)
      {
         int idx;
         if ((idx = dof_map[o++]) < 0)
         {
            dof2tk[idx = -1 - idx] = 2;
         }
         else
         {
            dof2tk[idx] = 0;
         }
         Nodes.IntPoint(idx).Set2(op[i], cp[j]);
      }
   // y-components
   for (int j = 0; j < p; j++)
      for (int i = 0; i <= p; i++)
      {
         int idx;
         if ((idx = dof_map[o++]) < 0)
         {
            dof2tk[idx = -1 - idx] = 3;
         }
         else
         {
            dof2tk[idx] = 1;
         }
         Nodes.IntPoint(idx).Set2(cp[i], op[j]);
      }
}

void ND_QuadrilateralElement::ProjectIntegrated(VectorCoefficient &vc,
                                                ElementTransformation &Trans,
                                                Vector &dofs) const
{
   MFEM_ASSERT(obasis1d.IsIntegratedType(), "Not integrated type");
   double vk[Geometry::MaxDim];
   Vector xk(vk, vc.GetVDim());

   const IntegrationRule &ir = IntRules.Get(Geometry::SEGMENT, order);
   const int nqpt = ir.GetNPoints();

   IntegrationPoint ip2d;

   int o = 0;
   // x-components
   for (int j = 0; j <= order; j++)
      for (int i = 0; i < order; i++)
      {
         int idx;
         if ((idx = dof_map[o++]) < 0)
         {
            idx = -1 - idx;
         }

         const double h = cp[i+1] - cp[i];

         double val = 0.0;

         for (int k = 0; k < nqpt; k++)
         {
            const IntegrationPoint &ip1d = ir.IntPoint(k);

            ip2d.Set2(cp[i] + (h*ip1d.x), cp[j]);

            Trans.SetIntPoint(&ip2d);
            vc.Eval(xk, Trans, ip2d);

            // xk^t J tk
            const double ipval = Trans.Jacobian().InnerProduct(tk + dof2tk[idx]*dim, vk);
            val += ip1d.weight * ipval;
         }

         dofs(idx) = val*h;
      }
   // y-components
   for (int j = 0; j < order; j++)
      for (int i = 0; i <= order; i++)
      {
         int idx;
         if ((idx = dof_map[o++]) < 0)
         {
            idx = -1 - idx;
         }

         const double h = cp[j+1] - cp[j];

         double val = 0.0;

         for (int k = 0; k < nqpt; k++)
         {
            const IntegrationPoint &ip1d = ir.IntPoint(k);

            ip2d.Set2(cp[i], cp[j] + (h*ip1d.x));

            Trans.SetIntPoint(&ip2d);
            vc.Eval(xk, Trans, ip2d);

            // xk^t J tk
            const double ipval = Trans.Jacobian().InnerProduct(tk + dof2tk[idx]*dim, vk);
            val += ip1d.weight * ipval;
         }

         dofs(idx) = val*h;
      }
}

void ND_QuadrilateralElement::CalcVShape(const IntegrationPoint &ip,
                                         DenseMatrix &shape) const
{
   const int p = order;

#ifdef MFEM_THREAD_SAFE
   Vector shape_cx(p + 1), shape_ox(p), shape_cy(p + 1), shape_oy(p);
   Vector dshape_cx, dshape_cy;
#endif

   if (obasis1d.IsIntegratedType())
   {
      cbasis1d.Eval(ip.x, shape_cx, dshape_cx);
      cbasis1d.Eval(ip.y, shape_cy, dshape_cy);
      obasis1d.EvalIntegrated(dshape_cx, shape_ox);
      obasis1d.EvalIntegrated(dshape_cy, shape_oy);
   }
   else
   {
      cbasis1d.Eval(ip.x, shape_cx);
      cbasis1d.Eval(ip.y, shape_cy);
      obasis1d.Eval(ip.x, shape_ox);
      obasis1d.Eval(ip.y, shape_oy);
   }

   int o = 0;
   // x-components
   for (int j = 0; j <= p; j++)
      for (int i = 0; i < p; i++)
      {
         int idx, s;
         if ((idx = dof_map[o++]) < 0)
         {
            idx = -1 - idx, s = -1;
         }
         else
         {
            s = +1;
         }
         shape(idx,0) = s*shape_ox(i)*shape_cy(j);
         shape(idx,1) = 0.;
      }
   // y-components
   for (int j = 0; j < p; j++)
      for (int i = 0; i <= p; i++)
      {
         int idx, s;
         if ((idx = dof_map[o++]) < 0)
         {
            idx = -1 - idx, s = -1;
         }
         else
         {
            s = +1;
         }
         shape(idx,0) = 0.;
         shape(idx,1) = s*shape_cx(i)*shape_oy(j);
      }
}

void ND_QuadrilateralElement::CalcCurlShape(const IntegrationPoint &ip,
                                            DenseMatrix &curl_shape) const
{
   const int p = order;

#ifdef MFEM_THREAD_SAFE
   Vector shape_cx(p + 1), shape_ox(p), shape_cy(p + 1), shape_oy(p);
   Vector dshape_cx(p + 1), dshape_cy(p + 1);
#endif

   cbasis1d.Eval(ip.x, shape_cx, dshape_cx);
   cbasis1d.Eval(ip.y, shape_cy, dshape_cy);
   if (obasis1d.IsIntegratedType())
   {
      obasis1d.EvalIntegrated(dshape_cx, shape_ox);
      obasis1d.EvalIntegrated(dshape_cy, shape_oy);
   }
   else
   {
      obasis1d.Eval(ip.x, shape_ox);
      obasis1d.Eval(ip.y, shape_oy);
   }

   int o = 0;
   // x-components
   for (int j = 0; j <= p; j++)
      for (int i = 0; i < p; i++)
      {
         int idx, s;
         if ((idx = dof_map[o++]) < 0)
         {
            idx = -1 - idx, s = -1;
         }
         else
         {
            s = +1;
         }
         curl_shape(idx,0) = -s*shape_ox(i)*dshape_cy(j);
      }
   // y-components
   for (int j = 0; j < p; j++)
      for (int i = 0; i <= p; i++)
      {
         int idx, s;
         if ((idx = dof_map[o++]) < 0)
         {
            idx = -1 - idx, s = -1;
         }
         else
         {
            s = +1;
         }
         curl_shape(idx,0) =  s*dshape_cx(i)*shape_oy(j);
      }
}


const double ND_TetrahedronElement::tk[18] =
{ 1.,0.,0.,  0.,1.,0.,  0.,0.,1.,  -1.,1.,0.,  -1.,0.,1.,  0.,-1.,1. };

const double ND_TetrahedronElement::c = 1./4.;

ND_TetrahedronElement::ND_TetrahedronElement(const int p)
   : VectorFiniteElement(3, 3, 3, Geometry::TETRAHEDRON, p*(p + 2)*(p + 3)/2, p,
                         H_CURL, FunctionSpace::Pk), dof2tk(dof)
{
   const double *eop = poly1d.OpenPoints(p - 1);
   const double *fop = (p > 1) ? poly1d.OpenPoints(p - 2) : NULL;
   const double *iop = (p > 2) ? poly1d.OpenPoints(p - 3) : NULL;

   const int pm1 = p - 1, pm2 = p - 2, pm3 = p - 3;

#ifndef MFEM_THREAD_SAFE
   shape_x.SetSize(p);
   shape_y.SetSize(p);
   shape_z.SetSize(p);
   shape_l.SetSize(p);
   dshape_x.SetSize(p);
   dshape_y.SetSize(p);
   dshape_z.SetSize(p);
   dshape_l.SetSize(p);
   u.SetSize(dof, dim);
#else
   Vector shape_x(p), shape_y(p), shape_z(p), shape_l(p);
#endif

   int o = 0;
   // edges
   for (int i = 0; i < p; i++) // (0,1)
   {
      Nodes.IntPoint(o).Set3(eop[i], 0., 0.);
      dof2tk[o++] = 0;
   }
   for (int i = 0; i < p; i++) // (0,2)
   {
      Nodes.IntPoint(o).Set3(0., eop[i], 0.);
      dof2tk[o++] = 1;
   }
   for (int i = 0; i < p; i++) // (0,3)
   {
      Nodes.IntPoint(o).Set3(0., 0., eop[i]);
      dof2tk[o++] = 2;
   }
   for (int i = 0; i < p; i++) // (1,2)
   {
      Nodes.IntPoint(o).Set3(eop[pm1-i], eop[i], 0.);
      dof2tk[o++] = 3;
   }
   for (int i = 0; i < p; i++) // (1,3)
   {
      Nodes.IntPoint(o).Set3(eop[pm1-i], 0., eop[i]);
      dof2tk[o++] = 4;
   }
   for (int i = 0; i < p; i++) // (2,3)
   {
      Nodes.IntPoint(o).Set3(0., eop[pm1-i], eop[i]);
      dof2tk[o++] = 5;
   }

   // faces
   for (int j = 0; j <= pm2; j++)  // (1,2,3)
      for (int i = 0; i + j <= pm2; i++)
      {
         double w = fop[i] + fop[j] + fop[pm2-i-j];
         Nodes.IntPoint(o).Set3(fop[pm2-i-j]/w, fop[i]/w, fop[j]/w);
         dof2tk[o++] = 3;
         Nodes.IntPoint(o).Set3(fop[pm2-i-j]/w, fop[i]/w, fop[j]/w);
         dof2tk[o++] = 4;
      }
   for (int j = 0; j <= pm2; j++)  // (0,3,2)
      for (int i = 0; i + j <= pm2; i++)
      {
         double w = fop[i] + fop[j] + fop[pm2-i-j];
         Nodes.IntPoint(o).Set3(0., fop[j]/w, fop[i]/w);
         dof2tk[o++] = 2;
         Nodes.IntPoint(o).Set3(0., fop[j]/w, fop[i]/w);
         dof2tk[o++] = 1;
      }
   for (int j = 0; j <= pm2; j++)  // (0,1,3)
      for (int i = 0; i + j <= pm2; i++)
      {
         double w = fop[i] + fop[j] + fop[pm2-i-j];
         Nodes.IntPoint(o).Set3(fop[i]/w, 0., fop[j]/w);
         dof2tk[o++] = 0;
         Nodes.IntPoint(o).Set3(fop[i]/w, 0., fop[j]/w);
         dof2tk[o++] = 2;
      }
   for (int j = 0; j <= pm2; j++)  // (0,2,1)
      for (int i = 0; i + j <= pm2; i++)
      {
         double w = fop[i] + fop[j] + fop[pm2-i-j];
         Nodes.IntPoint(o).Set3(fop[j]/w, fop[i]/w, 0.);
         dof2tk[o++] = 1;
         Nodes.IntPoint(o).Set3(fop[j]/w, fop[i]/w, 0.);
         dof2tk[o++] = 0;
      }

   // interior
   for (int k = 0; k <= pm3; k++)
      for (int j = 0; j + k <= pm3; j++)
         for (int i = 0; i + j + k <= pm3; i++)
         {
            double w = iop[i] + iop[j] + iop[k] + iop[pm3-i-j-k];
            Nodes.IntPoint(o).Set3(iop[i]/w, iop[j]/w, iop[k]/w);
            dof2tk[o++] = 0;
            Nodes.IntPoint(o).Set3(iop[i]/w, iop[j]/w, iop[k]/w);
            dof2tk[o++] = 1;
            Nodes.IntPoint(o).Set3(iop[i]/w, iop[j]/w, iop[k]/w);
            dof2tk[o++] = 2;
         }

   DenseMatrix T(dof);
   for (int m = 0; m < dof; m++)
   {
      const IntegrationPoint &ip = Nodes.IntPoint(m);
      const double *tm = tk + 3*dof2tk[m];
      o = 0;

      poly1d.CalcBasis(pm1, ip.x, shape_x);
      poly1d.CalcBasis(pm1, ip.y, shape_y);
      poly1d.CalcBasis(pm1, ip.z, shape_z);
      poly1d.CalcBasis(pm1, 1. - ip.x - ip.y - ip.z, shape_l);

      for (int k = 0; k <= pm1; k++)
         for (int j = 0; j + k <= pm1; j++)
            for (int i = 0; i + j + k <= pm1; i++)
            {
               double s = shape_x(i)*shape_y(j)*shape_z(k)*shape_l(pm1-i-j-k);
               T(o++, m) = s * tm[0];
               T(o++, m) = s * tm[1];
               T(o++, m) = s * tm[2];
            }
      for (int k = 0; k <= pm1; k++)
         for (int j = 0; j + k <= pm1; j++)
         {
            double s = shape_x(pm1-j-k)*shape_y(j)*shape_z(k);
            T(o++, m) = s*((ip.y - c)*tm[0] - (ip.x - c)*tm[1]);
            T(o++, m) = s*((ip.z - c)*tm[0] - (ip.x - c)*tm[2]);
         }
      for (int k = 0; k <= pm1; k++)
      {
         T(o++, m) =
            shape_y(pm1-k)*shape_z(k)*((ip.z - c)*tm[1] - (ip.y - c)*tm[2]);
      }
   }

   Ti.Factor(T);
   // mfem::out << "ND_TetrahedronElement(" << p << ") : "; Ti.TestInversion();
}

void ND_TetrahedronElement::CalcVShape(const IntegrationPoint &ip,
                                       DenseMatrix &shape) const
{
   const int pm1 = order - 1;

#ifdef MFEM_THREAD_SAFE
   const int p = order;
   Vector shape_x(p), shape_y(p), shape_z(p), shape_l(p);
   DenseMatrix u(dof, dim);
#endif

   poly1d.CalcBasis(pm1, ip.x, shape_x);
   poly1d.CalcBasis(pm1, ip.y, shape_y);
   poly1d.CalcBasis(pm1, ip.z, shape_z);
   poly1d.CalcBasis(pm1, 1. - ip.x - ip.y - ip.z, shape_l);

   int n = 0;
   for (int k = 0; k <= pm1; k++)
      for (int j = 0; j + k <= pm1; j++)
         for (int i = 0; i + j + k <= pm1; i++)
         {
            double s = shape_x(i)*shape_y(j)*shape_z(k)*shape_l(pm1-i-j-k);
            u(n,0) =  s;  u(n,1) = 0.;  u(n,2) = 0.;  n++;
            u(n,0) = 0.;  u(n,1) =  s;  u(n,2) = 0.;  n++;
            u(n,0) = 0.;  u(n,1) = 0.;  u(n,2) =  s;  n++;
         }
   for (int k = 0; k <= pm1; k++)
      for (int j = 0; j + k <= pm1; j++)
      {
         double s = shape_x(pm1-j-k)*shape_y(j)*shape_z(k);
         u(n,0) = s*(ip.y - c);  u(n,1) = -s*(ip.x - c);  u(n,2) =  0.;  n++;
         u(n,0) = s*(ip.z - c);  u(n,1) =  0.;  u(n,2) = -s*(ip.x - c);  n++;
      }
   for (int k = 0; k <= pm1; k++)
   {
      double s = shape_y(pm1-k)*shape_z(k);
      u(n,0) = 0.;  u(n,1) = s*(ip.z - c);  u(n,2) = -s*(ip.y - c);  n++;
   }

   Ti.Mult(u, shape);
}

void ND_TetrahedronElement::CalcCurlShape(const IntegrationPoint &ip,
                                          DenseMatrix &curl_shape) const
{
   const int pm1 = order - 1;

#ifdef MFEM_THREAD_SAFE
   const int p = order;
   Vector shape_x(p), shape_y(p), shape_z(p), shape_l(p);
   Vector dshape_x(p), dshape_y(p), dshape_z(p), dshape_l(p);
   DenseMatrix u(dof, dim);
#endif

   poly1d.CalcBasis(pm1, ip.x, shape_x, dshape_x);
   poly1d.CalcBasis(pm1, ip.y, shape_y, dshape_y);
   poly1d.CalcBasis(pm1, ip.z, shape_z, dshape_z);
   poly1d.CalcBasis(pm1, 1. - ip.x - ip.y - ip.z, shape_l, dshape_l);

   int n = 0;
   for (int k = 0; k <= pm1; k++)
      for (int j = 0; j + k <= pm1; j++)
         for (int i = 0; i + j + k <= pm1; i++)
         {
            int l = pm1-i-j-k;
            const double dx = (dshape_x(i)*shape_l(l) -
                               shape_x(i)*dshape_l(l))*shape_y(j)*shape_z(k);
            const double dy = (dshape_y(j)*shape_l(l) -
                               shape_y(j)*dshape_l(l))*shape_x(i)*shape_z(k);
            const double dz = (dshape_z(k)*shape_l(l) -
                               shape_z(k)*dshape_l(l))*shape_x(i)*shape_y(j);

            u(n,0) =  0.;  u(n,1) =  dz;  u(n,2) = -dy;  n++;
            u(n,0) = -dz;  u(n,1) =  0.;  u(n,2) =  dx;  n++;
            u(n,0) =  dy;  u(n,1) = -dx;  u(n,2) =  0.;  n++;
         }
   for (int k = 0; k <= pm1; k++)
      for (int j = 0; j + k <= pm1; j++)
      {
         int i = pm1 - j - k;
         // s = shape_x(i)*shape_y(j)*shape_z(k);
         // curl of s*(ip.y - c, -(ip.x - c), 0):
         u(n,0) =  shape_x(i)*(ip.x - c)*shape_y(j)*dshape_z(k);
         u(n,1) =  shape_x(i)*shape_y(j)*(ip.y - c)*dshape_z(k);
         u(n,2) =
            -((dshape_x(i)*(ip.x - c) + shape_x(i))*shape_y(j)*shape_z(k) +
              (dshape_y(j)*(ip.y - c) + shape_y(j))*shape_x(i)*shape_z(k));
         n++;
         // curl of s*(ip.z - c, 0, -(ip.x - c)):
         u(n,0) = -shape_x(i)*(ip.x - c)*dshape_y(j)*shape_z(k);
         u(n,1) = (shape_x(i)*shape_y(j)*(dshape_z(k)*(ip.z - c) + shape_z(k)) +
                   (dshape_x(i)*(ip.x - c) + shape_x(i))*shape_y(j)*shape_z(k));
         u(n,2) = -shape_x(i)*dshape_y(j)*shape_z(k)*(ip.z - c);
         n++;
      }
   for (int k = 0; k <= pm1; k++)
   {
      int j = pm1 - k;
      // curl of shape_y(j)*shape_z(k)*(0, ip.z - c, -(ip.y - c)):
      u(n,0) = -((dshape_y(j)*(ip.y - c) + shape_y(j))*shape_z(k) +
                 shape_y(j)*(dshape_z(k)*(ip.z - c) + shape_z(k)));
      u(n,1) = 0.;
      u(n,2) = 0.;  n++;
   }

   Ti.Mult(u, curl_shape);
}


const double ND_TriangleElement::tk[8] =
{ 1.,0.,  -1.,1.,  0.,-1.,  0.,1. };

const double ND_TriangleElement::c = 1./3.;

ND_TriangleElement::ND_TriangleElement(const int p)
   : VectorFiniteElement(2, 2, 1, Geometry::TRIANGLE, p*(p + 2), p,
                         H_CURL, FunctionSpace::Pk),
     dof2tk(dof)
{
   const double *eop = poly1d.OpenPoints(p - 1);
   const double *iop = (p > 1) ? poly1d.OpenPoints(p - 2) : NULL;

   const int pm1 = p - 1, pm2 = p - 2;

#ifndef MFEM_THREAD_SAFE
   shape_x.SetSize(p);
   shape_y.SetSize(p);
   shape_l.SetSize(p);
   dshape_x.SetSize(p);
   dshape_y.SetSize(p);
   dshape_l.SetSize(p);
   u.SetSize(dof, dim);
   curlu.SetSize(dof);
#else
   Vector shape_x(p), shape_y(p), shape_l(p);
#endif

   int n = 0;
   // edges
   for (int i = 0; i < p; i++) // (0,1)
   {
      Nodes.IntPoint(n).Set2(eop[i], 0.);
      dof2tk[n++] = 0;
   }
   for (int i = 0; i < p; i++) // (1,2)
   {
      Nodes.IntPoint(n).Set2(eop[pm1-i], eop[i]);
      dof2tk[n++] = 1;
   }
   for (int i = 0; i < p; i++) // (2,0)
   {
      Nodes.IntPoint(n).Set2(0., eop[pm1-i]);
      dof2tk[n++] = 2;
   }

   // interior
   for (int j = 0; j <= pm2; j++)
      for (int i = 0; i + j <= pm2; i++)
      {
         double w = iop[i] + iop[j] + iop[pm2-i-j];
         Nodes.IntPoint(n).Set2(iop[i]/w, iop[j]/w);
         dof2tk[n++] = 0;
         Nodes.IntPoint(n).Set2(iop[i]/w, iop[j]/w);
         dof2tk[n++] = 3;
      }

   DenseMatrix T(dof);
   for (int m = 0; m < dof; m++)
   {
      const IntegrationPoint &ip = Nodes.IntPoint(m);
      const double *tm = tk + 2*dof2tk[m];
      n = 0;

      poly1d.CalcBasis(pm1, ip.x, shape_x);
      poly1d.CalcBasis(pm1, ip.y, shape_y);
      poly1d.CalcBasis(pm1, 1. - ip.x - ip.y, shape_l);

      for (int j = 0; j <= pm1; j++)
         for (int i = 0; i + j <= pm1; i++)
         {
            double s = shape_x(i)*shape_y(j)*shape_l(pm1-i-j);
            T(n++, m) = s * tm[0];
            T(n++, m) = s * tm[1];
         }
      for (int j = 0; j <= pm1; j++)
      {
         T(n++, m) =
            shape_x(pm1-j)*shape_y(j)*((ip.y - c)*tm[0] - (ip.x - c)*tm[1]);
      }
   }

   Ti.Factor(T);
   // mfem::out << "ND_TriangleElement(" << p << ") : "; Ti.TestInversion();
}

void ND_TriangleElement::CalcVShape(const IntegrationPoint &ip,
                                    DenseMatrix &shape) const
{
   const int pm1 = order - 1;

#ifdef MFEM_THREAD_SAFE
   const int p = order;
   Vector shape_x(p), shape_y(p), shape_l(p);
   DenseMatrix u(dof, dim);
#endif

   poly1d.CalcBasis(pm1, ip.x, shape_x);
   poly1d.CalcBasis(pm1, ip.y, shape_y);
   poly1d.CalcBasis(pm1, 1. - ip.x - ip.y, shape_l);

   int n = 0;
   for (int j = 0; j <= pm1; j++)
      for (int i = 0; i + j <= pm1; i++)
      {
         double s = shape_x(i)*shape_y(j)*shape_l(pm1-i-j);
         u(n,0) = s;  u(n,1) = 0;  n++;
         u(n,0) = 0;  u(n,1) = s;  n++;
      }
   for (int j = 0; j <= pm1; j++)
   {
      double s = shape_x(pm1-j)*shape_y(j);
      u(n,0) =  s*(ip.y - c);
      u(n,1) = -s*(ip.x - c);
      n++;
   }

   Ti.Mult(u, shape);
}

void ND_TriangleElement::CalcCurlShape(const IntegrationPoint &ip,
                                       DenseMatrix &curl_shape) const
{
   const int pm1 = order - 1;

#ifdef MFEM_THREAD_SAFE
   const int p = order;
   Vector shape_x(p), shape_y(p), shape_l(p);
   Vector dshape_x(p), dshape_y(p), dshape_l(p);
   Vector curlu(dof);
#endif

   poly1d.CalcBasis(pm1, ip.x, shape_x, dshape_x);
   poly1d.CalcBasis(pm1, ip.y, shape_y, dshape_y);
   poly1d.CalcBasis(pm1, 1. - ip.x - ip.y, shape_l, dshape_l);

   int n = 0;
   for (int j = 0; j <= pm1; j++)
      for (int i = 0; i + j <= pm1; i++)
      {
         int l = pm1-i-j;
         const double dx = (dshape_x(i)*shape_l(l) -
                            shape_x(i)*dshape_l(l)) * shape_y(j);
         const double dy = (dshape_y(j)*shape_l(l) -
                            shape_y(j)*dshape_l(l)) * shape_x(i);

         curlu(n++) = -dy;
         curlu(n++) =  dx;
      }

   for (int j = 0; j <= pm1; j++)
   {
      int i = pm1 - j;
      // curl of shape_x(i)*shape_y(j) * (ip.y - c, -(ip.x - c), 0):
      curlu(n++) = -((dshape_x(i)*(ip.x - c) + shape_x(i)) * shape_y(j) +
                     (dshape_y(j)*(ip.y - c) + shape_y(j)) * shape_x(i));
   }

   Vector curl2d(curl_shape.Data(),dof);
   Ti.Mult(curlu, curl2d);
}


const double ND_SegmentElement::tk[1] = { 1. };

ND_SegmentElement::ND_SegmentElement(const int p, const int ob_type)
   : VectorTensorFiniteElement(1, 1, 0, p, p - 1, ob_type, H_CURL,
                               DofMapType::L2_DOF_MAP),
     dof2tk(dof)
{
   if (obasis1d.IsIntegratedType()) { is_nodal = false; }

   const double *op = poly1d.OpenPoints(p - 1, ob_type);

   // set dof2tk and Nodes
   for (int i = 0; i < p; i++)
   {
      dof2tk[i] = 0;
      Nodes.IntPoint(i).x = op[i];
   }
}

void ND_SegmentElement::CalcVShape(const IntegrationPoint &ip,
                                   DenseMatrix &shape) const
{
   Vector vshape(shape.Data(), dof);

   obasis1d.Eval(ip.x, vshape);
}

const double ND_WedgeElement::tk[15] =
{ 1.,0.,0., -1.,1.,0., 0.,-1.,0., 0.,0.,1., 0.,1.,0. };

ND_WedgeElement::ND_WedgeElement(const int p,
                                 const int cb_type,
                                 const int ob_type)
   : VectorFiniteElement(3, 3, 3, Geometry::PRISM,
                         3 * p * ((p + 1) * (p + 2))/2, p,
                         H_CURL, FunctionSpace::Qk),
     dof2tk(dof),
     t_dof(dof),
     s_dof(dof),
     H1TriangleFE(p, cb_type),
     NDTriangleFE(p),
     H1SegmentFE(p, cb_type),
     NDSegmentFE(p, ob_type)
{
   MFEM_ASSERT(H1TriangleFE.GetDof() * NDSegmentFE.GetDof() +
               NDTriangleFE.GetDof() * H1SegmentFE.GetDof() == dof,
               "Mismatch in number of degrees of freedom "
               "when building ND_WedgeElement!");

#ifndef MFEM_THREAD_SAFE
   t1_shape.SetSize(H1TriangleFE.GetDof());
   s1_shape.SetSize(H1SegmentFE.GetDof());
   tn_shape.SetSize(NDTriangleFE.GetDof(), 2);
   sn_shape.SetSize(NDSegmentFE.GetDof(), 1);
   t1_dshape.SetSize(H1TriangleFE.GetDof(), 2);
   s1_dshape.SetSize(H1SegmentFE.GetDof(), 1);
   tn_dshape.SetSize(NDTriangleFE.GetDof(), 1);
#endif

   const int pm1 = p - 1, pm2 = p - 2;

   const IntegrationRule &t1_n = H1TriangleFE.GetNodes();
   const IntegrationRule &tn_n = NDTriangleFE.GetNodes();
   const IntegrationRule &s1_n = H1SegmentFE.GetNodes();
   const IntegrationRule &sn_n = NDSegmentFE.GetNodes();

   // edges
   int o = 0;
   for (int i = 0; i < p; i++)  // (0,1)
   {
      t_dof[o] = i; s_dof[o] = 0; dof2tk[o] = 0;
      const IntegrationPoint & t_ip = tn_n.IntPoint(t_dof[o]);
      Nodes.IntPoint(o).Set3(t_ip.x, t_ip.y, s1_n.IntPoint(s_dof[o]).x);
      o++;
   }
   for (int i = 0; i < p; i++)  // (1,2)
   {
      t_dof[o] = p + i; s_dof[o] = 0; dof2tk[o] = 1;
      const IntegrationPoint & t_ip = tn_n.IntPoint(t_dof[o]);
      Nodes.IntPoint(o).Set3(t_ip.x, t_ip.y, s1_n.IntPoint(s_dof[o]).x);
      o++;
   }
   for (int i = 0; i < p; i++)  // (2,0)
   {
      t_dof[o] = 2 * p + i; s_dof[o] = 0; dof2tk[o] = 2;
      const IntegrationPoint & t_ip = tn_n.IntPoint(t_dof[o]);
      Nodes.IntPoint(o).Set3(t_ip.x, t_ip.y, s1_n.IntPoint(s_dof[o]).x);
      o++;
   }
   for (int i = 0; i < p; i++)  // (3,4)
   {
      t_dof[o] = i; s_dof[o] = 1; dof2tk[o] = 0;
      const IntegrationPoint & t_ip = tn_n.IntPoint(t_dof[o]);
      Nodes.IntPoint(o).Set3(t_ip.x, t_ip.y, s1_n.IntPoint(s_dof[o]).x);
      o++;
   }
   for (int i = 0; i < p; i++)  // (4,5)
   {
      t_dof[o] = p + i; s_dof[o] = 1; dof2tk[o] = 1;
      const IntegrationPoint & t_ip = tn_n.IntPoint(t_dof[o]);
      Nodes.IntPoint(o).Set3(t_ip.x, t_ip.y, s1_n.IntPoint(s_dof[o]).x);
      o++;
   }
   for (int i = 0; i < p; i++)  // (5,3)
   {
      t_dof[o] = 2 * p + i; s_dof[o] = 1; dof2tk[o] = 2;
      const IntegrationPoint & t_ip = tn_n.IntPoint(t_dof[o]);
      Nodes.IntPoint(o).Set3(t_ip.x, t_ip.y, s1_n.IntPoint(s_dof[o]).x);
      o++;
   }
   for (int i = 0; i < p; i++)  // (0,3)
   {
      t_dof[o] = 0; s_dof[o] = i; dof2tk[o] = 3;
      const IntegrationPoint & t_ip = t1_n.IntPoint(t_dof[o]);
      Nodes.IntPoint(o).Set3(t_ip.x, t_ip.y, sn_n.IntPoint(s_dof[o]).x);
      o++;
   }
   for (int i = 0; i < p; i++)  // (1,4)
   {
      t_dof[o] = 1; s_dof[o] = i; dof2tk[o] = 3;
      const IntegrationPoint & t_ip = t1_n.IntPoint(t_dof[o]);
      Nodes.IntPoint(o).Set3(t_ip.x, t_ip.y, sn_n.IntPoint(s_dof[o]).x);
      o++;
   }
   for (int i = 0; i < p; i++)  // (2,5)
   {
      t_dof[o] = 2; s_dof[o] = i; dof2tk[o] = 3;
      const IntegrationPoint & t_ip = t1_n.IntPoint(t_dof[o]);
      Nodes.IntPoint(o).Set3(t_ip.x, t_ip.y, sn_n.IntPoint(s_dof[o]).x);
      o++;
   }

   // faces
   // (0,2,1) -- bottom
   int l = 0;
   for (int j = 0; j <= pm2; j++)
      for (int i = 0; i + j <= pm2; i++)
      {
         l = j + ( 2 * p - 1 - i) * i / 2;
         t_dof[o] = 3 * p + 2*l+1; s_dof[o] = 0; dof2tk[o] = 4;
         const IntegrationPoint & t_ip0 = tn_n.IntPoint(t_dof[o]);
         Nodes.IntPoint(o).Set3(t_ip0.x, t_ip0.y, s1_n.IntPoint(s_dof[o]).x);
         o++;
         t_dof[o] = 3 * p + 2*l;   s_dof[o] = 0; dof2tk[o] = 0;
         const IntegrationPoint & t_ip1 = tn_n.IntPoint(t_dof[o]);
         Nodes.IntPoint(o).Set3(t_ip1.x, t_ip1.y, s1_n.IntPoint(s_dof[o]).x);
         o++;
      }
   // (3,4,5) -- top
   int m = 0;
   for (int j = 0; j <= pm2; j++)
      for (int i = 0; i + j <= pm2; i++)
      {
         t_dof[o] = 3 * p + m; s_dof[o] = 1; dof2tk[o] = 0; m++;
         const IntegrationPoint & t_ip0 = tn_n.IntPoint(t_dof[o]);
         Nodes.IntPoint(o).Set3(t_ip0.x, t_ip0.y, s1_n.IntPoint(s_dof[o]).x);
         o++;
         t_dof[o] = 3 * p + m; s_dof[o] = 1; dof2tk[o] = 4; m++;
         const IntegrationPoint & t_ip1 = tn_n.IntPoint(t_dof[o]);
         Nodes.IntPoint(o).Set3(t_ip1.x, t_ip1.y, s1_n.IntPoint(s_dof[o]).x);
         o++;
      }
   // (0, 1, 4, 3) -- xz plane
   for (int j = 2; j <= p; j++)
      for (int i = 0; i < p; i++)
      {
         t_dof[o] = i; s_dof[o] = j; dof2tk[o] = 0;
         const IntegrationPoint & t_ip = tn_n.IntPoint(t_dof[o]);
         Nodes.IntPoint(o).Set3(t_ip.x, t_ip.y, s1_n.IntPoint(s_dof[o]).x);
         o++;
      }
   for (int j = 0; j < p; j++)
      for (int i = 0; i < pm1; i++)
      {
         t_dof[o] = 3 + i; s_dof[o] = j; dof2tk[o] = 3;
         const IntegrationPoint & t_ip = t1_n.IntPoint(t_dof[o]);
         Nodes.IntPoint(o).Set3(t_ip.x, t_ip.y, sn_n.IntPoint(s_dof[o]).x);
         o++;
      }
   // (1, 2, 5, 4) -- (y-x)z plane
   for (int j = 2; j <= p; j++)
      for (int i = 0; i < p; i++)
      {
         t_dof[o] = p + i; s_dof[o] = j; dof2tk[o] = 1;
         const IntegrationPoint & t_ip = tn_n.IntPoint(t_dof[o]);
         Nodes.IntPoint(o).Set3(t_ip.x, t_ip.y, s1_n.IntPoint(s_dof[o]).x);
         o++;
      }
   for (int j = 0; j < p; j++)
      for (int i = 0; i < pm1; i++)
      {
         t_dof[o] = p + 2 + i; s_dof[o] = j; dof2tk[o] = 3;
         const IntegrationPoint & t_ip = t1_n.IntPoint(t_dof[o]);
         Nodes.IntPoint(o).Set3(t_ip.x, t_ip.y, sn_n.IntPoint(s_dof[o]).x);
         o++;
      }
   // (2, 0, 3, 5) -- yz plane
   for (int j = 2; j <= p; j++)
      for (int i = 0; i < p; i++)
      {
         t_dof[o] = 2 * p + i; s_dof[o] = j; dof2tk[o] = 2;
         const IntegrationPoint & t_ip = tn_n.IntPoint(t_dof[o]);
         Nodes.IntPoint(o).Set3(t_ip.x, t_ip.y, s1_n.IntPoint(s_dof[o]).x);
         o++;
      }
   for (int j = 0; j < p; j++)
      for (int i = 0; i < pm1; i++)
      {
         t_dof[o] = 2 * p + 1 + i; s_dof[o] = j; dof2tk[o] = 3;
         const IntegrationPoint & t_ip = t1_n.IntPoint(t_dof[o]);
         Nodes.IntPoint(o).Set3(t_ip.x, t_ip.y, sn_n.IntPoint(s_dof[o]).x);
         o++;
      }

   // interior
   for (int k = 2; k <= p; k++)
   {
      l = 0;
      for (int j = 0; j <= pm2; j++)
         for (int i = 0; i + j <= pm2; i++)
         {
            t_dof[o] = 3 * p + l; s_dof[o] = k; dof2tk[o] = 0; l++;
            const IntegrationPoint & t_ip0 = tn_n.IntPoint(t_dof[o]);
            Nodes.IntPoint(o).Set3(t_ip0.x, t_ip0.y, s1_n.IntPoint(s_dof[o]).x);
            o++;
            t_dof[o] = 3 * p + l; s_dof[o] = k; dof2tk[o] = 4; l++;
            const IntegrationPoint & t_ip1 = tn_n.IntPoint(t_dof[o]);
            Nodes.IntPoint(o).Set3(t_ip1.x, t_ip1.y, s1_n.IntPoint(s_dof[o]).x);
            o++;
         }
   }
   for (int k = 0; k < p; k++)
   {
      l = 0;
      for (int j = 0; j < pm2; j++)
         for (int i = 0; i + j < pm2; i++)
         {
            t_dof[o] = 3 * p + l; s_dof[o] = k; dof2tk[o] = 3; l++;
            const IntegrationPoint & t_ip = t1_n.IntPoint(t_dof[o]);
            Nodes.IntPoint(o).Set3(t_ip.x, t_ip.y, sn_n.IntPoint(s_dof[o]).x);
            o++;
         }
   }
}

void ND_WedgeElement::CalcVShape(const IntegrationPoint &ip,
                                 DenseMatrix &shape) const
{
#ifdef MFEM_THREAD_SAFE
   Vector t1_shape(H1TriangleFE.GetDof());
   Vector s1_shape(H1SegmentFE.GetDof());
   DenseMatrix tn_shape(NDTriangleFE.GetDof(), 2);
   DenseMatrix sn_shape(NDSegmentFE.GetDof(), 1);
#endif

   IntegrationPoint ipz; ipz.x = ip.z; ipz.y = 0.0; ipz.z = 0.0;

   H1TriangleFE.CalcShape(ip, t1_shape);
   NDTriangleFE.CalcVShape(ip, tn_shape);
   H1SegmentFE.CalcShape(ipz, s1_shape);
   NDSegmentFE.CalcVShape(ipz, sn_shape);

   for (int i=0; i<dof; i++)
   {
      if ( dof2tk[i] != 3 )
      {
         shape(i, 0) = tn_shape(t_dof[i], 0) * s1_shape[s_dof[i]];
         shape(i, 1) = tn_shape(t_dof[i], 1) * s1_shape[s_dof[i]];
         shape(i, 2) = 0.0;
      }
      else
      {
         shape(i, 0) = 0.0;
         shape(i, 1) = 0.0;
         shape(i, 2) = t1_shape[t_dof[i]] * sn_shape(s_dof[i], 0);
      }
   }
}

void ND_WedgeElement::CalcCurlShape(const IntegrationPoint &ip,
                                    DenseMatrix &curl_shape) const
{
#ifdef MFEM_THREAD_SAFE
   Vector s1_shape(H1SegmentFE.GetDof());
   DenseMatrix t1_dshape(H1TriangleFE.GetDof(), 2);
   DenseMatrix s1_dshape(H1SegmentFE.GetDof(), 1);
   DenseMatrix tn_shape(NDTriangleFE.GetDof(), 2);
   DenseMatrix sn_shape(NDSegmentFE.GetDof(), 1);
   DenseMatrix tn_dshape(NDTriangleFE.GetDof(), 1);
#endif

   IntegrationPoint ipz; ipz.x = ip.z; ipz.y = 0.0; ipz.z = 0.0;

   H1TriangleFE.CalcDShape(ip, t1_dshape);
   H1SegmentFE.CalcShape(ipz, s1_shape);
   H1SegmentFE.CalcDShape(ipz, s1_dshape);
   NDTriangleFE.CalcVShape(ip, tn_shape);
   NDTriangleFE.CalcCurlShape(ip, tn_dshape);
   NDSegmentFE.CalcVShape(ipz, sn_shape);

   for (int i=0; i<dof; i++)
   {
      if ( dof2tk[i] != 3 )
      {
         curl_shape(i, 0) = -tn_shape(t_dof[i], 1) * s1_dshape(s_dof[i], 0);
         curl_shape(i, 1) =  tn_shape(t_dof[i], 0) * s1_dshape(s_dof[i], 0);
         curl_shape(i, 2) =  tn_dshape(t_dof[i], 0) * s1_shape[s_dof[i]];
      }
      else
      {
         curl_shape(i, 0) =  t1_dshape(t_dof[i], 1) * sn_shape(s_dof[i], 0);
         curl_shape(i, 1) = -t1_dshape(t_dof[i], 0) * sn_shape(s_dof[i], 0);
         curl_shape(i, 2) =  0.0;
      }
   }
}

ND_R1D_PointElement::ND_R1D_PointElement(int p)
<<<<<<< HEAD
   : VectorFiniteElement(1, 2, 0, Geometry::POINT, 2, p,
=======
   : VectorFiniteElement(1, Geometry::POINT, 2, p,
>>>>>>> d6f752e6
                         H_CURL, FunctionSpace::Pk)
{
   // VectorFiniteElement::SetDerivMembers doesn't support 0D H_CURL elements
   // so we mimic a 1D element and then correct the dimension here.
   dim = 0;
<<<<<<< HEAD
=======
   vdim = 2;
   cdim = 0;
>>>>>>> d6f752e6
}

void ND_R1D_PointElement::CalcVShape(const IntegrationPoint &ip,
                                     DenseMatrix &shape) const
{
   shape(0,0) = 1.0;
   shape(0,1) = 0.0;

   shape(1,0) = 0.0;
   shape(1,1) = 1.0;
}

void ND_R1D_PointElement::CalcVShape(ElementTransformation &Trans,
                                     DenseMatrix &shape) const
{
   CalcVShape(Trans.GetIntPoint(), shape);
}

const double ND_R1D_SegmentElement::tk[9] = { 1.,0.,0., 0.,1.,0., 0.,0.,1. };

ND_R1D_SegmentElement::ND_R1D_SegmentElement(const int p,
                                             const int cb_type,
                                             const int ob_type)
<<<<<<< HEAD
   : VectorFiniteElement(1, 3, 3, Geometry::SEGMENT, 3 * p + 2, p,
=======
   : VectorFiniteElement(1, Geometry::SEGMENT, 3 * p + 2, p,
>>>>>>> d6f752e6
                         H_CURL, FunctionSpace::Pk),
     dof2tk(dof),
     cbasis1d(poly1d.GetBasis(p, VerifyClosed(cb_type))),
     obasis1d(poly1d.GetBasis(p - 1, VerifyOpen(ob_type)))
{
   // Override default types for VectorFiniteElements
   deriv_type = CURL;
   deriv_range_type = VECTOR;
   deriv_map_type = H_DIV;

<<<<<<< HEAD
=======
   // Override default dimensions for VectorFiniteElements
   vdim = 3;
   cdim = 3;

>>>>>>> d6f752e6
   const double *cp = poly1d.ClosedPoints(p, cb_type);
   const double *op = poly1d.OpenPoints(p - 1, ob_type);

#ifndef MFEM_THREAD_SAFE
   shape_cx.SetSize(p + 1);
   shape_ox.SetSize(p);
   dshape_cx.SetSize(p + 1);
#endif

   dof_map.SetSize(dof);

   int o = 0;
   // nodes
   // (0)
   Nodes.IntPoint(o).x = cp[0]; // y-directed
   dof_map[p] = o; dof2tk[o++] = 1;
   Nodes.IntPoint(o).x = cp[0]; // z-directed
   dof_map[2*p+1] = o; dof2tk[o++] = 2;

   // (1)
   Nodes.IntPoint(o).x = cp[p]; // y-directed
   dof_map[2*p] = o; dof2tk[o++] = 1;
   Nodes.IntPoint(o).x = cp[p]; // z-directed
   dof_map[3*p+1] = o; dof2tk[o++] = 2;

   // interior
   // x-components
   for (int i = 0; i < p; i++)
   {
      Nodes.IntPoint(o).x = op[i];
      dof_map[i] = o; dof2tk[o++] = 0;
   }
   // y-components
   for (int i = 1; i < p; i++)
   {
      Nodes.IntPoint(o).x = cp[i];
      dof_map[p+i] = o; dof2tk[o++] = 1;
   }
   // z-components
   for (int i = 1; i < p; i++)
   {
      Nodes.IntPoint(o).x = cp[i];
      dof_map[2*p+1+i] = o; dof2tk[o++] = 2;
   }
}

void ND_R1D_SegmentElement::CalcVShape(const IntegrationPoint &ip,
                                       DenseMatrix &shape) const
{
   const int p = order;

#ifdef MFEM_THREAD_SAFE
   Vector shape_cx(p + 1), shape_ox(p);
#endif

   cbasis1d.Eval(ip.x, shape_cx);
   obasis1d.Eval(ip.x, shape_ox);

   int o = 0;
   // x-components
   for (int i = 0; i < p; i++)
   {
      int idx = dof_map[o++];
      shape(idx,0) = shape_ox(i);
      shape(idx,1) = 0.;
      shape(idx,2) = 0.;
   }
   // y-components
   for (int i = 0; i <= p; i++)
   {
      int idx = dof_map[o++];
      shape(idx,0) = 0.;
      shape(idx,1) = shape_cx(i);
      shape(idx,2) = 0.;
   }
   // z-components
   for (int i = 0; i <= p; i++)
   {
      int idx = dof_map[o++];
      shape(idx,0) = 0.;
      shape(idx,1) = 0.;
      shape(idx,2) = shape_cx(i);
   }
}

void ND_R1D_SegmentElement::CalcVShape(ElementTransformation &Trans,
                                       DenseMatrix &shape) const
{
   CalcVShape(Trans.GetIntPoint(), shape);
   const DenseMatrix & JI = Trans.InverseJacobian();
   MFEM_ASSERT(JI.Width() == 1 && JI.Height() == 1,
               "ND_R1D_SegmentElement cannot be embedded in "
               "2 or 3 dimensional spaces");
   for (int i=0; i<dof; i++)
   {
      shape(i, 0) *= JI(0,0);
   }
}

void ND_R1D_SegmentElement::CalcCurlShape(const IntegrationPoint &ip,
                                          DenseMatrix &curl_shape) const
{
   const int p = order;

#ifdef MFEM_THREAD_SAFE
   Vector shape_cx(p + 1), shape_ox(p);
   Vector dshape_cx(p + 1);
#endif

   cbasis1d.Eval(ip.x, shape_cx, dshape_cx);
   obasis1d.Eval(ip.x, shape_ox);

   int o = 0;
   // x-components
   for (int i = 0; i < p; i++)
   {
      int idx = dof_map[o++];
      curl_shape(idx,0) = 0.;
      curl_shape(idx,1) = 0.;
      curl_shape(idx,2) = 0.;
   }
   // y-components
   for (int i = 0; i <= p; i++)
   {
      int idx = dof_map[o++];
      curl_shape(idx,0) = 0.;
      curl_shape(idx,1) = 0.;
      curl_shape(idx,2) = dshape_cx(i);
   }
   // z-components
   for (int i = 0; i <= p; i++)
   {
      int idx = dof_map[o++];
      curl_shape(idx,0) = 0.;
      curl_shape(idx,1) = -dshape_cx(i);
      curl_shape(idx,2) = 0.;
   }
}

void ND_R1D_SegmentElement::CalcPhysCurlShape(ElementTransformation &Trans,
                                              DenseMatrix &curl_shape) const
{
   CalcCurlShape(Trans.GetIntPoint(), curl_shape);
   const DenseMatrix & J = Trans.Jacobian();
   MFEM_ASSERT(J.Width() == 1 && J.Height() == 1,
               "ND_R1D_SegmentElement cannot be embedded in "
               "2 or 3 dimensional spaces");
   curl_shape *= (1.0 / J.Weight());
}

void ND_R1D_SegmentElement::Project(VectorCoefficient &vc,
                                    ElementTransformation &Trans,
                                    Vector &dofs) const
{
   double data[3];
   Vector vk(data, 3);

   for (int k = 0; k < dof; k++)
   {
      Trans.SetIntPoint(&Nodes.IntPoint(k));

      vc.Eval(vk, Trans, Nodes.IntPoint(k));
      // dof_k = vk^t J tk
      Vector t(const_cast<double*>(&tk[dof2tk[k] * 3]), 3);
      dofs(k) = Trans.Jacobian()(0,0) * t(0) * vk(0) +
                t(1) * vk(1) + t(2) * vk(2);
   }

}

<<<<<<< HEAD
void
ND_R1D_SegmentElement::ProjectMatrixCoefficient(MatrixCoefficient &mc,
                                                ElementTransformation &Trans,
                                                Vector &dofs) const
{
   MFEM_ASSERT(mc.GetWidth() == 3, "");
   MFEM_ASSERT(dofs.Size() == dof*mc.GetHeight(), "");
   DenseMatrix MQ(mc.GetHeight(), mc.GetWidth());

   for (int k = 0; k < dof; k++)
   {
      Trans.SetIntPoint(&Nodes.IntPoint(k));

      mc.Eval(MQ, Trans, Nodes.IntPoint(k));
      // dof_k = vk^t J tk
      Vector t(const_cast<double*>(&tk[dof2tk[k] * 3]), 3);

      for (int r = 0; r < MQ.Height(); r++)
      {
         dofs(k + dof*r) = Trans.Jacobian()(0,0) * t(0) * MQ(r, 0) +
                           t(1) * MQ(r, 1) + t(2) * MQ(r, 2);
      }
   }
}

=======
>>>>>>> d6f752e6
void ND_R1D_SegmentElement::Project(const FiniteElement &fe,
                                    ElementTransformation &Trans,
                                    DenseMatrix &I) const
{
   if (fe.GetRangeType() == SCALAR)
   {
      double vk[Geometry::MaxDim];
      Vector shape(fe.GetDof());

      double * tk_ptr = const_cast<double*>(tk);

      I.SetSize(dof, vdim*fe.GetDof());
      for (int k = 0; k < dof; k++)
      {
         const IntegrationPoint &ip = Nodes.IntPoint(k);

         Vector t1(&tk_ptr[dof2tk[k] * 3], 1);
         Vector t3(&tk_ptr[dof2tk[k] * 3], 3);

         fe.CalcShape(ip, shape);
         Trans.SetIntPoint(&ip);
         // Transform ND edge tengents from reference to physical space
         // vk = J tk
         Trans.Jacobian().Mult(t1, vk);
         vk[1] = t3[1];
         vk[2] = t3[2];
         if (fe.GetMapType() == INTEGRAL)
         {
            double w = 1.0/Trans.Weight();
            for (int d = 0; d < vdim; d++)
            {
               vk[d] *= w;
            }
         }

         for (int j = 0; j < shape.Size(); j++)
         {
            double s = shape(j);
            if (fabs(s) < 1e-12)
            {
               s = 0.0;
            }
            // Project scalar basis function multiplied by each coordinate
            // direction onto the transformed edge tangents
            for (int d = 0; d < vdim; d++)
            {
               I(k, j + d*shape.Size()) = s*vk[d];
            }
         }
      }
   }
   else
   {
      double vk[Geometry::MaxDim];
      DenseMatrix vshape(fe.GetDof(), fe.GetVDim());

      double * tk_ptr = const_cast<double*>(tk);

      I.SetSize(dof, fe.GetDof());
      for (int k = 0; k < dof; k++)
      {
         const IntegrationPoint &ip = Nodes.IntPoint(k);

         Vector t1(&tk_ptr[dof2tk[k] * 3], 1);
         Vector t3(&tk_ptr[dof2tk[k] * 3], 3);

         Trans.SetIntPoint(&ip);
         // Transform ND edge tangents from reference to physical space
         // vk = J tk
         Trans.Jacobian().Mult(t1, vk);
         // Compute fe basis functions in physical space
         fe.CalcVShape(Trans, vshape);
         // Project fe basis functions onto transformed edge tangents
         for (int j=0; j<vshape.Height(); j++)
         {
            I(k, j) = 0.0;
            I(k, j) += vshape(j, 0) * vk[0];
            if (vshape.Width() == 3)
            {
               I(k, j) += vshape(j, 1) * t3(1);
               I(k, j) += vshape(j, 2) * t3(2);
            }
         }
      }
   }
}

const double ND_R2D_SegmentElement::tk[4] = { 1.,0., 0.,1. };

ND_R2D_SegmentElement::ND_R2D_SegmentElement(const int p,
                                             const int cb_type,
                                             const int ob_type)
<<<<<<< HEAD
   : VectorFiniteElement(1, 2, 2, Geometry::SEGMENT, 2 * p + 1, p,
=======
   : VectorFiniteElement(1, Geometry::SEGMENT, 2 * p + 1, p,
>>>>>>> d6f752e6
                         H_CURL, FunctionSpace::Pk),
     dof2tk(dof),
     cbasis1d(poly1d.GetBasis(p, VerifyClosed(cb_type))),
     obasis1d(poly1d.GetBasis(p - 1, VerifyOpen(ob_type)))
{
<<<<<<< HEAD
=======
   // Override default dimensions for VectorFiniteElements
   vdim = 2;
   cdim = 1;

>>>>>>> d6f752e6
   const double *cp = poly1d.ClosedPoints(p, cb_type);
   const double *op = poly1d.OpenPoints(p - 1, ob_type);

#ifndef MFEM_THREAD_SAFE
   shape_cx.SetSize(p + 1);
   shape_ox.SetSize(p);
   dshape_cx.SetSize(p + 1);
#endif

   dof_map.SetSize(dof);

   int o = 0;
   // nodes
   // (0)
   Nodes.IntPoint(o).x = cp[0]; // z-directed
   dof_map[p] = o; dof2tk[o++] = 1;

   // (1)
   Nodes.IntPoint(o).x = cp[p]; // z-directed
   dof_map[2*p] = o; dof2tk[o++] = 1;

   // interior
   // x-components
   for (int i = 0; i < p; i++)
   {
      Nodes.IntPoint(o).x = op[i];
      dof_map[i] = o; dof2tk[o++] = 0;
   }
   // z-components
   for (int i = 1; i < p; i++)
   {
      Nodes.IntPoint(o).x = cp[i];
      dof_map[p+i] = o; dof2tk[o++] = 1;
   }
}

void ND_R2D_SegmentElement::CalcVShape(const IntegrationPoint &ip,
                                       DenseMatrix &shape) const
{
   const int p = order;

#ifdef MFEM_THREAD_SAFE
   Vector shape_cx(p + 1), shape_ox(p);
#endif

   cbasis1d.Eval(ip.x, shape_cx);
   obasis1d.Eval(ip.x, shape_ox);

   int o = 0;
   // x-components
   for (int i = 0; i < p; i++)
   {
      int idx = dof_map[o++];
      shape(idx,0) = shape_ox(i);
      shape(idx,1) = 0.;
   }
   // z-components
   for (int i = 0; i <= p; i++)
   {
      int idx = dof_map[o++];
      shape(idx,0) = 0.;
      shape(idx,1) = shape_cx(i);
   }
}

void ND_R2D_SegmentElement::CalcVShape(ElementTransformation &Trans,
                                       DenseMatrix &shape) const
{
   CalcVShape(Trans.GetIntPoint(), shape);
   const DenseMatrix & JI = Trans.InverseJacobian();
<<<<<<< HEAD
   MFEM_ASSERT(JI.Width() == 2 && JI.Height() == 1,
               "ND_R2D_SegmentElement cannot be embedded in "
               "1 or 3 dimensional spaces");
   for (int i=0; i<dof; i++)
   {
      double sx = shape(i, 0);
      double sz = shape(i, 1);
      shape(i, 0) = sx * JI(0,0);
      shape(i, 1) = sx * JI(0,1);
      shape(i, 2) = sz;
=======
   MFEM_ASSERT(JI.Width() == 1 && JI.Height() == 1,
               "ND_R2D_SegmentElement cannot be embedded in "
               "2 or 3 dimensional spaces");
   for (int i=0; i<dof; i++)
   {
      shape(i, 0) *= JI(0,0);
>>>>>>> d6f752e6
   }
}

void ND_R2D_SegmentElement::CalcCurlShape(const IntegrationPoint &ip,
                                          DenseMatrix &curl_shape) const
{
   const int p = order;

#ifdef MFEM_THREAD_SAFE
   Vector shape_cx(p + 1), shape_ox(p);
   Vector dshape_cx(p + 1);
#endif

   cbasis1d.Eval(ip.x, shape_cx, dshape_cx);
   obasis1d.Eval(ip.x, shape_ox);

   int o = 0;
   // x-components
   for (int i = 0; i < p; i++)
   {
      int idx = dof_map[o++];
      curl_shape(idx,0) = 0.;
   }
   // z-components
   for (int i = 0; i <= p; i++)
   {
      int idx = dof_map[o++];
<<<<<<< HEAD
      curl_shape(idx,1) = -dshape_cx(i);
   }
}

void ND_R2D_SegmentElement::CalcPhysCurlShape(ElementTransformation &Trans,
                                              DenseMatrix &curl_shape) const
{
   CalcCurlShape(Trans.GetIntPoint(), curl_shape);
   const DenseMatrix & J = Trans.Jacobian();
   MFEM_ASSERT(J.Width() == 1 && J.Height() == 2,
               "ND_R2D_FiniteElement cannot be embedded in "
               "3 dimensional spaces");
   for (int i=0; i<dof; i++)
   {
      double sy = curl_shape(i, 1);
      curl_shape(i, 0) = -sy * J(1, 0);
      curl_shape(i, 1) =  sy * J(0, 0);
   }
   curl_shape *= (1.0 / (Trans.Weight() * Trans.Weight()));
=======
      curl_shape(idx,0) = -dshape_cx(i);
   }
>>>>>>> d6f752e6
}

void ND_R2D_SegmentElement::LocalInterpolation(const VectorFiniteElement &cfe,
                                               ElementTransformation &Trans,
                                               DenseMatrix &I) const
{
   double vk[Geometry::MaxDim]; vk[1] = 0.0; vk[2] = 0.0;
   Vector xk(vk, dim);
   IntegrationPoint ip;
   DenseMatrix vshape(cfe.GetDof(), vdim);

   double * tk_ptr = const_cast<double*>(tk);

   I.SetSize(dof, vshape.Height());

   // assuming Trans is linear; this should be ok for all refinement types
   Trans.SetIntPoint(&Geometries.GetCenter(geom_type));
   const DenseMatrix &J = Trans.Jacobian();
   for (int k = 0; k < dof; k++)
   {
      Vector t1(&tk_ptr[dof2tk[k] * 2], 1);
      Vector t2(&tk_ptr[dof2tk[k] * 2], 2);

      Trans.Transform(Nodes.IntPoint(k), xk);
      ip.Set3(vk);
      cfe.CalcVShape(ip, vshape);
      // xk = J t_k
      J.Mult(t1, vk);
      // I_k = vshape_k.J.t_k, k=1,...,Dof
      for (int j = 0; j < vshape.Height(); j++)
      {
         double Ikj = 0.;
         for (int i = 0; i < dim; i++)
         {
            Ikj += vshape(j, i) * vk[i];
         }
         Ikj += vshape(j, 1) * t2(1);
         I(k, j) = (fabs(Ikj) < 1e-12) ? 0.0 : Ikj;
      }
   }
}

void ND_R2D_SegmentElement::Project(VectorCoefficient &vc,
                                    ElementTransformation &Trans,
                                    Vector &dofs) const
{
   double data[3];
   Vector vk1(data, 1);
   Vector vk2(data, 2);
   Vector vk3(data, 3);

   double * tk_ptr = const_cast<double*>(tk);

   for (int k = 0; k < dof; k++)
   {
      Trans.SetIntPoint(&Nodes.IntPoint(k));

      vc.Eval(vk3, Trans, Nodes.IntPoint(k));
      // dof_k = vk^t J tk
      Vector t1(&tk_ptr[dof2tk[k] * 2], 1);
      Vector t2(&tk_ptr[dof2tk[k] * 2], 2);

      dofs(k) = Trans.Jacobian().InnerProduct(t1, vk2) + t2(1) * vk3(2);
   }

}

ND_R2D_FiniteElement::ND_R2D_FiniteElement(int p, Geometry::Type G, int Do,
                                           const double *tk_fe)
<<<<<<< HEAD
   : VectorFiniteElement(2, 3, 3, G, Do, p,
=======
   : VectorFiniteElement(2, G, Do, p,
>>>>>>> d6f752e6
                         H_CURL, FunctionSpace::Pk),
     tk(tk_fe),
     dof_map(dof),
     dof2tk(dof)
{
   // Override default types for VectorFiniteElements
   deriv_type = CURL;
   deriv_range_type = VECTOR;
   deriv_map_type = H_DIV;
<<<<<<< HEAD
=======

   // Override default dimensions for VectorFiniteElements
   vdim = 3;
   cdim = 3;
>>>>>>> d6f752e6
}

void ND_R2D_FiniteElement::CalcVShape(ElementTransformation &Trans,
                                      DenseMatrix &shape) const
{
   CalcVShape(Trans.GetIntPoint(), shape);
   const DenseMatrix & JI = Trans.InverseJacobian();
   MFEM_ASSERT(JI.Width() == 2 && JI.Height() == 2,
               "ND_R2D_FiniteElement cannot be embedded in "
               "3 dimensional spaces");
   for (int i=0; i<dof; i++)
   {
      double sx = shape(i, 0);
      double sy = shape(i, 1);
      shape(i, 0) = sx * JI(0, 0) + sy * JI(1, 0);
      shape(i, 1) = sx * JI(0, 1) + sy * JI(1, 1);
   }
}

void ND_R2D_FiniteElement::CalcPhysCurlShape(ElementTransformation &Trans,
                                             DenseMatrix &curl_shape) const
{
   CalcCurlShape(Trans.GetIntPoint(), curl_shape);
   const DenseMatrix & J = Trans.Jacobian();
   MFEM_ASSERT(J.Width() == 2 && J.Height() == 2,
               "ND_R2D_FiniteElement cannot be embedded in "
               "3 dimensional spaces");
   for (int i=0; i<dof; i++)
   {
      double sx = curl_shape(i, 0);
      double sy = curl_shape(i, 1);
      curl_shape(i, 0) = sx * J(0, 0) + sy * J(0, 1);
      curl_shape(i, 1) = sx * J(1, 0) + sy * J(1, 1);
   }
   curl_shape *= (1.0 / Trans.Weight());
}

void ND_R2D_FiniteElement::LocalInterpolation(
   const VectorFiniteElement &cfe,
   ElementTransformation &Trans,
   DenseMatrix &I) const
{
   double vk[Geometry::MaxDim]; vk[2] = 0.0;
   Vector xk(vk, dim);
   IntegrationPoint ip;
#ifdef MFEM_THREAD_SAFE
   DenseMatrix vshape(cfe.GetDof(), vdim);
#else
   vshape.SetSize(cfe.GetDof(), vdim);
#endif

   double * tk_ptr = const_cast<double*>(tk);

   I.SetSize(dof, vshape.Height());

   // assuming Trans is linear; this should be ok for all refinement types
   Trans.SetIntPoint(&Geometries.GetCenter(geom_type));
   const DenseMatrix &J = Trans.Jacobian();
   for (int k = 0; k < dof; k++)
   {
      Vector t2(&tk_ptr[dof2tk[k] * 3], 2);
      Vector t3(&tk_ptr[dof2tk[k] * 3], 3);

      Trans.Transform(Nodes.IntPoint(k), xk);
      ip.Set3(vk);
      cfe.CalcVShape(ip, vshape);
      // xk = J t_k
      J.Mult(t2, vk);
      // I_k = vshape_k.J.t_k, k=1,...,Dof
      for (int j = 0; j < vshape.Height(); j++)
      {
         double Ikj = 0.;
         for (int i = 0; i < dim; i++)
         {
            Ikj += vshape(j, i) * vk[i];
         }
         Ikj += vshape(j, 2) * t3(2);
         I(k, j) = (fabs(Ikj) < 1e-12) ? 0.0 : Ikj;
      }
   }
}

void ND_R2D_FiniteElement::GetLocalRestriction(ElementTransformation &Trans,
                                               DenseMatrix &R) const
{
   double pt_data[Geometry::MaxDim];
   IntegrationPoint ip;
   Vector pt(pt_data, dim);

#ifdef MFEM_THREAD_SAFE
   DenseMatrix vshape(dof, vdim);
#endif

   double * tk_ptr = const_cast<double*>(tk);

   Trans.SetIntPoint(&Geometries.GetCenter(geom_type));
   const DenseMatrix &Jinv = Trans.InverseJacobian();
   for (int j = 0; j < dof; j++)
   {
      Vector t2(&tk_ptr[dof2tk[j] * 3], 2);
      Vector t3(&tk_ptr[dof2tk[j] * 3], 3);

      InvertLinearTrans(Trans, Nodes.IntPoint(j), pt);
      ip.Set(pt_data, dim);
      if (Geometries.CheckPoint(geom_type, ip)) // do we need an epsilon here?
      {
         CalcVShape(ip, vshape);
         Jinv.Mult(t2, pt_data);
         for (int k = 0; k < dof; k++)
         {
            double R_jk = 0.0;
            for (int d = 0; d < dim; d++)
            {
               R_jk += vshape(k,d)*pt_data[d];
            }
            R_jk += vshape(k, 2) * t3(2);
            R(j,k) = R_jk;
         }
      }
      else
      {
         // Set the whole row to avoid valgrind warnings in R.Threshold().
         R.SetRow(j, infinity());
      }
   }
   R.Threshold(1e-12);
}

void ND_R2D_FiniteElement::Project(VectorCoefficient &vc,
                                   ElementTransformation &Trans,
                                   Vector &dofs) const
{
   double data[3];
   Vector vk2(data, 2);
   Vector vk3(data, 3);

   double * tk_ptr = const_cast<double*>(tk);

   for (int k = 0; k < dof; k++)
   {
      Trans.SetIntPoint(&Nodes.IntPoint(k));

      vc.Eval(vk3, Trans, Nodes.IntPoint(k));
      // dof_k = vk^t J tk
      Vector t2(&tk_ptr[dof2tk[k] * 3], 2);
      Vector t3(&tk_ptr[dof2tk[k] * 3], 3);

      dofs(k) = Trans.Jacobian().InnerProduct(t2, vk2) + t3(2) * vk3(2);
   }

}

<<<<<<< HEAD
void
ND_R2D_FiniteElement::ProjectMatrixCoefficient(MatrixCoefficient &mc,
                                               ElementTransformation &Trans,
                                               Vector &dofs) const
{
   MFEM_ASSERT(mc.GetWidth() == 3, "");
   MFEM_ASSERT(dofs.Size() == dof*mc.GetHeight(), "");
   DenseMatrix MQ(mc.GetHeight(), mc.GetWidth());

   double data[2];
   Vector vk2(data, 2);

   double * tk_ptr = const_cast<double*>(tk);

   for (int k = 0; k < dof; k++)
   {
      Trans.SetIntPoint(&Nodes.IntPoint(k));

      mc.Eval(MQ, Trans, Nodes.IntPoint(k));
      // dof_k = vk^t J tk
      Vector t2(&tk_ptr[dof2tk[k] * 3], 2);
      Vector t3(&tk_ptr[dof2tk[k] * 3], 3);

      for (int r = 0; r < MQ.Height(); r++)
      {
         vk2[0] = MQ(r, 0); vk2[1] = MQ(r, 1);
         dofs(k + dof*r) = Trans.Jacobian().InnerProduct(t2, vk2)
                           + t3(2) * MQ(r, 2);
      }
   }
}

=======
>>>>>>> d6f752e6
void ND_R2D_FiniteElement::Project(const FiniteElement &fe,
                                   ElementTransformation &Trans,
                                   DenseMatrix &I) const
{
   if (fe.GetRangeType() == SCALAR)
   {
      double vk[Geometry::MaxDim];
      Vector shape(fe.GetDof());

      double * tk_ptr = const_cast<double*>(tk);

      I.SetSize(dof, vdim*fe.GetDof());
      for (int k = 0; k < dof; k++)
      {
         const IntegrationPoint &ip = Nodes.IntPoint(k);

         Vector t2(&tk_ptr[dof2tk[k] * 3], 2);
         Vector t3(&tk_ptr[dof2tk[k] * 3], 3);

         fe.CalcShape(ip, shape);
         Trans.SetIntPoint(&ip);
         // Transform ND edge tengents from reference to physical space
         // vk = J tk
         Trans.Jacobian().Mult(t2, vk);
         vk[2] = t3[2];
         if (fe.GetMapType() == INTEGRAL)
         {
            double w = 1.0/Trans.Weight();
            for (int d = 0; d < vdim; d++)
            {
               vk[d] *= w;
            }
         }

         for (int j = 0; j < shape.Size(); j++)
         {
            double s = shape(j);
            if (fabs(s) < 1e-12)
            {
               s = 0.0;
            }
            // Project scalar basis function multiplied by each coordinate
            // direction onto the transformed edge tangents
            for (int d = 0; d < vdim; d++)
            {
               I(k, j + d*shape.Size()) = s*vk[d];
            }
         }
      }
   }
   else
   {
      double vk[Geometry::MaxDim];
      DenseMatrix vshape(fe.GetDof(), fe.GetVDim());

      double * tk_ptr = const_cast<double*>(tk);

      I.SetSize(dof, fe.GetDof());
      for (int k = 0; k < dof; k++)
      {
         const IntegrationPoint &ip = Nodes.IntPoint(k);

         Vector t2(&tk_ptr[dof2tk[k] * 3], 2);
         Vector t3(&tk_ptr[dof2tk[k] * 3], 3);

         Trans.SetIntPoint(&ip);
         // Transform ND edge tangents from reference to physical space
         // vk = J tk
         Trans.Jacobian().Mult(t2, vk);
         // Compute fe basis functions in physical space
         fe.CalcVShape(Trans, vshape);
         // Project fe basis functions onto transformed edge tangents
         for (int j=0; j<vshape.Height(); j++)
         {
            I(k, j) = 0.0;
            for (int i=0; i<2; i++)
            {
               I(k, j) += vshape(j, i) * vk[i];
            }
            if (vshape.Width() == 3)
            {
               I(k, j) += vshape(j, 2) * t3(2);
            }
         }
      }
   }
}

void ND_R2D_FiniteElement::ProjectGrad(const FiniteElement &fe,
                                       ElementTransformation &Trans,
                                       DenseMatrix &grad) const
{
   MFEM_ASSERT(fe.GetMapType() == VALUE, "");

   DenseMatrix dshape(fe.GetDof(), fe.GetDim());
   Vector grad_k(fe.GetDof());

   grad.SetSize(dof, fe.GetDof());
   for (int k = 0; k < dof; k++)
   {
      fe.CalcDShape(Nodes.IntPoint(k), dshape);
      dshape.Mult(tk + dof2tk[k]*vdim, grad_k);
      for (int j = 0; j < grad_k.Size(); j++)
      {
         grad(k,j) = (fabs(grad_k(j)) < 1e-12) ? 0.0 : grad_k(j);
      }
   }
}

const double ND_R2D_TriangleElement::tk_t[15] =
{ 1.,0.,0.,  -1.,1.,0.,  0.,-1.,0.,  0.,1.,0., 0.,0.,1. };

ND_R2D_TriangleElement::ND_R2D_TriangleElement(const int p,
                                               const int cb_type)
   : ND_R2D_FiniteElement(p, Geometry::TRIANGLE, ((3*p + 1)*(p + 2))/2, tk_t),
     ND_FE(p),
     H1_FE(p, cb_type)
{
   int pm1 = p - 1, pm2 = p - 2;

#ifndef MFEM_THREAD_SAFE
   nd_shape.SetSize(ND_FE.GetDof(), 2);
   h1_shape.SetSize(H1_FE.GetDof());
   nd_dshape.SetSize(ND_FE.GetDof(), 1);
   h1_dshape.SetSize(H1_FE.GetDof(), 2);
#endif

   int o = 0;
   int n = 0;
   int h = 0;
   // Three nodes
   dof_map[o] = -1 - h++; dof2tk[o++] = 4;
   dof_map[o] = -1 - h++; dof2tk[o++] = 4;
   dof_map[o] = -1 - h++; dof2tk[o++] = 4;

   // Three edges
   for (int e=0; e<3; e++)
   {
      // Dofs in the plane
      for (int i=0; i<p; i++)
      {
         dof_map[o] = n++; dof2tk[o++] = e;
      }
      // z-directed dofs
      for (int i=0; i<pm1; i++)
      {
         dof_map[o] = -1 - h++; dof2tk[o++] = 4;
      }
   }

   // Interior dofs in the plane
   for (int j = 0; j <= pm2; j++)
      for (int i = 0; i + j <= pm2; i++)
      {
         dof_map[o] = n++; dof2tk[o++] = 0;
         dof_map[o] = n++; dof2tk[o++] = 3;
      }

   // Interior z-directed dofs
   for (int j = 0; j < pm1; j++)
      for (int i = 0; i + j < pm2; i++)
      {
         dof_map[o] = -1 - h++; dof2tk[o++] = 4;
      }

   MFEM_VERIFY(n == ND_FE.GetDof(),
               "ND_R2D_Triangle incorrect number of ND dofs.");
   MFEM_VERIFY(h == H1_FE.GetDof(),
               "ND_R2D_Triangle incorrect number of H1 dofs.");
   MFEM_VERIFY(o == GetDof(),
               "ND_R2D_Triangle incorrect number of dofs.");

   const IntegrationRule & nd_Nodes = ND_FE.GetNodes();
   const IntegrationRule & h1_Nodes = H1_FE.GetNodes();

   for (int i=0; i<dof; i++)
   {
      int idx = dof_map[i];
      if (idx >= 0)
      {
         const IntegrationPoint & ip = nd_Nodes.IntPoint(idx);
         Nodes.IntPoint(i).Set2(ip.x, ip.y);
      }
      else
      {
         const IntegrationPoint & ip = h1_Nodes.IntPoint(-idx-1);
         Nodes.IntPoint(i).Set2(ip.x, ip.y);
      }
   }
}

void ND_R2D_TriangleElement::CalcVShape(const IntegrationPoint &ip,
                                        DenseMatrix &shape) const
{
#ifdef MFEM_THREAD_SAFE
   DenseMatrix nd_shape(ND_FE.GetDof(), 2);
   Vector      h1_shape(H1_FE.GetDof());
#endif

   ND_FE.CalcVShape(ip, nd_shape);
   H1_FE.CalcShape(ip, h1_shape);

   for (int i=0; i<dof; i++)
   {
      int idx = dof_map[i];
      if (idx >= 0)
      {
         shape(i, 0) = nd_shape(idx, 0);
         shape(i, 1) = nd_shape(idx, 1);
         shape(i, 2) = 0.0;
      }
      else
      {
         shape(i, 0) = 0.0;
         shape(i, 1) = 0.0;
         shape(i, 2) = h1_shape(-idx-1);
      }
   }
}

void ND_R2D_TriangleElement::CalcCurlShape(const IntegrationPoint &ip,
                                           DenseMatrix &curl_shape) const
{
#ifdef MFEM_THREAD_SAFE
   DenseMatrix nd_dshape(ND_FE.GetDof(), 1);
   DenseMatrix h1_dshape(H1_FE.GetDof(), 2);
#endif

   ND_FE.CalcCurlShape(ip, nd_dshape);
   H1_FE.CalcDShape(ip, h1_dshape);

   for (int i=0; i<dof; i++)
   {
      int idx = dof_map[i];
      if (idx >= 0)
      {
         curl_shape(i, 0) = 0.0;
         curl_shape(i, 1) = 0.0;
         curl_shape(i, 2) = nd_dshape(idx, 0);
      }
      else
      {
         curl_shape(i, 0) = h1_dshape(-idx-1, 1);
         curl_shape(i, 1) = -h1_dshape(-idx-1, 0);
         curl_shape(i, 2) = 0.0;
      }
   }
}


const double ND_R2D_QuadrilateralElement::tk_q[15] =
{ 1.,0.,0.,  0.,1.,0., -1.,0.,0., 0.,-1.,0., 0.,0.,1. };

ND_R2D_QuadrilateralElement::ND_R2D_QuadrilateralElement(const int p,
                                                         const int cb_type,
                                                         const int ob_type)
   : ND_R2D_FiniteElement(p, Geometry::SQUARE, ((3*p + 1)*(p + 1)), tk_q),
     cbasis1d(poly1d.GetBasis(p, VerifyClosed(cb_type))),
     obasis1d(poly1d.GetBasis(p - 1, VerifyOpen(ob_type)))
{
   const double *cp = poly1d.ClosedPoints(p, cb_type);
   const double *op = poly1d.OpenPoints(p - 1, ob_type);
   const int dofx = p*(p+1);
   const int dofy = p*(p+1);
   const int dofxy = dofx+dofy;

#ifndef MFEM_THREAD_SAFE
   shape_cx.SetSize(p + 1);
   shape_ox.SetSize(p);
   shape_cy.SetSize(p + 1);
   shape_oy.SetSize(p);
   dshape_cx.SetSize(p + 1);
   dshape_cy.SetSize(p + 1);
#endif

   dof_map.SetSize(dof);

   int o = 0;
   // nodes
   dof_map[dofxy] = o++;   // (0)
   dof_map[dofxy+p] = o++; // (1)
   dof_map[dof-1] = o++;   // (2)
   dof_map[dof-p-1] = o++; // (3)

   // edges
   for (int i = 0; i < p; i++)  // (0,1) - x-directed
   {
      dof_map[i + 0*p] = o++;
   }
   for (int i = 1; i < p; i++)  // (0,1) - z-directed
   {
      dof_map[dofxy + i + 0*(p+1)] = o++;
   }
   for (int j = 0; j < p; j++)  // (1,2) - y-directed
   {
      dof_map[dofx + p + j*(p + 1)] = o++;
   }
   for (int j = 1; j < p; j++)  // (1,2) - z-directed
   {
      dof_map[dofxy + p + j*(p + 1)] = o++;
   }
   for (int i = 0; i < p; i++)  // (2,3) - x-directed
   {
      dof_map[(p - 1 - i) + p*p] = -1 - (o++);
   }
   for (int i = 1; i < p; i++)  // (2,3) - z-directed
   {
      dof_map[dofxy + (p - i) + p*(p + 1)] = o++;
   }
   for (int j = 0; j < p; j++)  // (3,0) - y-directed
   {
      dof_map[dofx + 0 + (p - 1 - j)*(p + 1)] = -1 - (o++);
   }
   for (int j = 1; j < p; j++)  // (3,0) - z-directed
   {
      dof_map[dofxy + (p - j)*(p + 1)] = o++;
   }

   // interior
   // x-components
   for (int j = 1; j < p; j++)
      for (int i = 0; i < p; i++)
      {
         dof_map[i + j*p] = o++;
      }
   // y-components
   for (int j = 0; j < p; j++)
      for (int i = 1; i < p; i++)
      {
         dof_map[dofx + i + j*(p + 1)] = o++;
      }
   // z-components
   for (int j = 1; j < p; j++)
      for (int i = 1; i < p; i++)
      {
         dof_map[dofxy + i + j*(p + 1)] = o++;
      }

   // set dof2tk and Nodes
   o = 0;
   // x-components
   for (int j = 0; j <= p; j++)
      for (int i = 0; i < p; i++)
      {
         int idx;
         if ((idx = dof_map[o++]) < 0)
         {
            dof2tk[idx = -1 - idx] = 2;
         }
         else
         {
            dof2tk[idx] = 0;
         }
         Nodes.IntPoint(idx).Set2(op[i], cp[j]);
      }
   // y-components
   for (int j = 0; j < p; j++)
      for (int i = 0; i <= p; i++)
      {
         int idx;
         if ((idx = dof_map[o++]) < 0)
         {
            dof2tk[idx = -1 - idx] = 3;
         }
         else
         {
            dof2tk[idx] = 1;
         }
         Nodes.IntPoint(idx).Set2(cp[i], op[j]);
      }
   // z-components
   for (int j = 0; j <= p; j++)
      for (int i = 0; i <= p; i++)
      {
         int idx = dof_map[o++];
         dof2tk[idx] = 4;
         Nodes.IntPoint(idx).Set2(cp[i], cp[j]);
      }
}

void ND_R2D_QuadrilateralElement::CalcVShape(const IntegrationPoint &ip,
                                             DenseMatrix &shape) const
{
   const int p = order;

#ifdef MFEM_THREAD_SAFE
   Vector shape_cx(p + 1), shape_ox(p), shape_cy(p + 1), shape_oy(p);
#endif

   cbasis1d.Eval(ip.x, shape_cx);
   obasis1d.Eval(ip.x, shape_ox);
   cbasis1d.Eval(ip.y, shape_cy);
   obasis1d.Eval(ip.y, shape_oy);

   int o = 0;
   // x-components
   for (int j = 0; j <= p; j++)
      for (int i = 0; i < p; i++)
      {
         int idx, s;
         if ((idx = dof_map[o++]) < 0)
         {
            idx = -1 - idx, s = -1;
         }
         else
         {
            s = +1;
         }
         shape(idx,0) = s*shape_ox(i)*shape_cy(j);
         shape(idx,1) = 0.;
         shape(idx,2) = 0.;
      }
   // y-components
   for (int j = 0; j < p; j++)
      for (int i = 0; i <= p; i++)
      {
         int idx, s;
         if ((idx = dof_map[o++]) < 0)
         {
            idx = -1 - idx, s = -1;
         }
         else
         {
            s = +1;
         }
         shape(idx,0) = 0.;
         shape(idx,1) = s*shape_cx(i)*shape_oy(j);
         shape(idx,2) = 0.;
      }
   // z-components
   for (int j = 0; j <= p; j++)
      for (int i = 0; i <= p; i++)
      {
         int idx = dof_map[o++];
         shape(idx,0) = 0.;
         shape(idx,1) = 0.;
         shape(idx,2) = shape_cx(i)*shape_cy(j);
      }
}

void ND_R2D_QuadrilateralElement::CalcCurlShape(const IntegrationPoint &ip,
                                                DenseMatrix &curl_shape) const
{
   const int p = order;

#ifdef MFEM_THREAD_SAFE
   Vector shape_cx(p + 1), shape_ox(p), shape_cy(p + 1), shape_oy(p);
   Vector dshape_cx(p + 1), dshape_cy(p + 1);
#endif

   cbasis1d.Eval(ip.x, shape_cx, dshape_cx);
   obasis1d.Eval(ip.x, shape_ox);
   cbasis1d.Eval(ip.y, shape_cy, dshape_cy);
   obasis1d.Eval(ip.y, shape_oy);

   int o = 0;
   // x-components
   for (int j = 0; j <= p; j++)
      for (int i = 0; i < p; i++)
      {
         int idx, s;
         if ((idx = dof_map[o++]) < 0)
         {
            idx = -1 - idx, s = -1;
         }
         else
         {
            s = +1;
         }
         curl_shape(idx,0) = 0.;
         curl_shape(idx,1) = 0.;
         curl_shape(idx,2) = -s*shape_ox(i)*dshape_cy(j);
      }
   // y-components
   for (int j = 0; j < p; j++)
      for (int i = 0; i <= p; i++)
      {
         int idx, s;
         if ((idx = dof_map[o++]) < 0)
         {
            idx = -1 - idx, s = -1;
         }
         else
         {
            s = +1;
         }
         curl_shape(idx,0) = 0.;
         curl_shape(idx,1) = 0.;
         curl_shape(idx,2) =  s*dshape_cx(i)*shape_oy(j);
      }
   // z-components
   for (int j = 0; j <= p; j++)
      for (int i = 0; i <= p; i++)
      {
         int idx = dof_map[o++];
         curl_shape(idx,0) =  shape_cx(i)*dshape_cy(j);
         curl_shape(idx,1) = -dshape_cx(i)*shape_cy(j);
         curl_shape(idx,2) = 0.;
      }
}

}<|MERGE_RESOLUTION|>--- conflicted
+++ resolved
@@ -24,8 +24,7 @@
 
 ND_HexahedronElement::ND_HexahedronElement(const int p,
                                            const int cb_type, const int ob_type)
-   : VectorTensorFiniteElement(3, 3, 3, 3*p*(p + 1)*(p + 1), p,
-                               cb_type, ob_type,
+   : VectorTensorFiniteElement(3, 3*p*(p + 1)*(p + 1), p, cb_type, ob_type,
                                H_CURL, DofMapType::L2_DOF_MAP),
      dof2tk(dof), cp(poly1d.ClosedPoints(p, cb_type))
 {
@@ -484,7 +483,7 @@
 ND_QuadrilateralElement::ND_QuadrilateralElement(const int p,
                                                  const int cb_type,
                                                  const int ob_type)
-   : VectorTensorFiniteElement(2, 2, 1, 2*p*(p + 1), p, cb_type, ob_type,
+   : VectorTensorFiniteElement(2, 2*p*(p + 1), p, cb_type, ob_type,
                                H_CURL, DofMapType::L2_DOF_MAP),
      dof2tk(dof),
      cp(poly1d.ClosedPoints(p, cb_type))
@@ -771,7 +770,7 @@
 const double ND_TetrahedronElement::c = 1./4.;
 
 ND_TetrahedronElement::ND_TetrahedronElement(const int p)
-   : VectorFiniteElement(3, 3, 3, Geometry::TETRAHEDRON, p*(p + 2)*(p + 3)/2, p,
+   : VectorFiniteElement(3, Geometry::TETRAHEDRON, p*(p + 2)*(p + 3)/2, p,
                          H_CURL, FunctionSpace::Pk), dof2tk(dof)
 {
    const double *eop = poly1d.OpenPoints(p - 1);
@@ -1033,7 +1032,7 @@
 const double ND_TriangleElement::c = 1./3.;
 
 ND_TriangleElement::ND_TriangleElement(const int p)
-   : VectorFiniteElement(2, 2, 1, Geometry::TRIANGLE, p*(p + 2), p,
+   : VectorFiniteElement(2, Geometry::TRIANGLE, p*(p + 2), p,
                          H_CURL, FunctionSpace::Pk),
      dof2tk(dof)
 {
@@ -1193,7 +1192,7 @@
 const double ND_SegmentElement::tk[1] = { 1. };
 
 ND_SegmentElement::ND_SegmentElement(const int p, const int ob_type)
-   : VectorTensorFiniteElement(1, 1, 0, p, p - 1, ob_type, H_CURL,
+   : VectorTensorFiniteElement(1, p, p - 1, ob_type, H_CURL,
                                DofMapType::L2_DOF_MAP),
      dof2tk(dof)
 {
@@ -1223,7 +1222,7 @@
 ND_WedgeElement::ND_WedgeElement(const int p,
                                  const int cb_type,
                                  const int ob_type)
-   : VectorFiniteElement(3, 3, 3, Geometry::PRISM,
+   : VectorFiniteElement(3, Geometry::PRISM,
                          3 * p * ((p + 1) * (p + 2))/2, p,
                          H_CURL, FunctionSpace::Qk),
      dof2tk(dof),
@@ -1508,21 +1507,14 @@
 }
 
 ND_R1D_PointElement::ND_R1D_PointElement(int p)
-<<<<<<< HEAD
-   : VectorFiniteElement(1, 2, 0, Geometry::POINT, 2, p,
-=======
    : VectorFiniteElement(1, Geometry::POINT, 2, p,
->>>>>>> d6f752e6
                          H_CURL, FunctionSpace::Pk)
 {
    // VectorFiniteElement::SetDerivMembers doesn't support 0D H_CURL elements
    // so we mimic a 1D element and then correct the dimension here.
    dim = 0;
-<<<<<<< HEAD
-=======
    vdim = 2;
    cdim = 0;
->>>>>>> d6f752e6
 }
 
 void ND_R1D_PointElement::CalcVShape(const IntegrationPoint &ip,
@@ -1546,11 +1538,7 @@
 ND_R1D_SegmentElement::ND_R1D_SegmentElement(const int p,
                                              const int cb_type,
                                              const int ob_type)
-<<<<<<< HEAD
-   : VectorFiniteElement(1, 3, 3, Geometry::SEGMENT, 3 * p + 2, p,
-=======
    : VectorFiniteElement(1, Geometry::SEGMENT, 3 * p + 2, p,
->>>>>>> d6f752e6
                          H_CURL, FunctionSpace::Pk),
      dof2tk(dof),
      cbasis1d(poly1d.GetBasis(p, VerifyClosed(cb_type))),
@@ -1561,13 +1549,10 @@
    deriv_range_type = VECTOR;
    deriv_map_type = H_DIV;
 
-<<<<<<< HEAD
-=======
    // Override default dimensions for VectorFiniteElements
    vdim = 3;
    cdim = 3;
 
->>>>>>> d6f752e6
    const double *cp = poly1d.ClosedPoints(p, cb_type);
    const double *op = poly1d.OpenPoints(p - 1, ob_type);
 
@@ -1738,7 +1723,6 @@
 
 }
 
-<<<<<<< HEAD
 void
 ND_R1D_SegmentElement::ProjectMatrixCoefficient(MatrixCoefficient &mc,
                                                 ElementTransformation &Trans,
@@ -1764,8 +1748,6 @@
    }
 }
 
-=======
->>>>>>> d6f752e6
 void ND_R1D_SegmentElement::Project(const FiniteElement &fe,
                                     ElementTransformation &Trans,
                                     DenseMatrix &I) const
@@ -1858,23 +1840,16 @@
 ND_R2D_SegmentElement::ND_R2D_SegmentElement(const int p,
                                              const int cb_type,
                                              const int ob_type)
-<<<<<<< HEAD
-   : VectorFiniteElement(1, 2, 2, Geometry::SEGMENT, 2 * p + 1, p,
-=======
    : VectorFiniteElement(1, Geometry::SEGMENT, 2 * p + 1, p,
->>>>>>> d6f752e6
                          H_CURL, FunctionSpace::Pk),
      dof2tk(dof),
      cbasis1d(poly1d.GetBasis(p, VerifyClosed(cb_type))),
      obasis1d(poly1d.GetBasis(p - 1, VerifyOpen(ob_type)))
 {
-<<<<<<< HEAD
-=======
    // Override default dimensions for VectorFiniteElements
    vdim = 2;
    cdim = 1;
 
->>>>>>> d6f752e6
    const double *cp = poly1d.ClosedPoints(p, cb_type);
    const double *op = poly1d.OpenPoints(p - 1, ob_type);
 
@@ -1945,7 +1920,6 @@
 {
    CalcVShape(Trans.GetIntPoint(), shape);
    const DenseMatrix & JI = Trans.InverseJacobian();
-<<<<<<< HEAD
    MFEM_ASSERT(JI.Width() == 2 && JI.Height() == 1,
                "ND_R2D_SegmentElement cannot be embedded in "
                "1 or 3 dimensional spaces");
@@ -1956,14 +1930,6 @@
       shape(i, 0) = sx * JI(0,0);
       shape(i, 1) = sx * JI(0,1);
       shape(i, 2) = sz;
-=======
-   MFEM_ASSERT(JI.Width() == 1 && JI.Height() == 1,
-               "ND_R2D_SegmentElement cannot be embedded in "
-               "2 or 3 dimensional spaces");
-   for (int i=0; i<dof; i++)
-   {
-      shape(i, 0) *= JI(0,0);
->>>>>>> d6f752e6
    }
 }
 
@@ -1991,7 +1957,6 @@
    for (int i = 0; i <= p; i++)
    {
       int idx = dof_map[o++];
-<<<<<<< HEAD
       curl_shape(idx,1) = -dshape_cx(i);
    }
 }
@@ -2011,10 +1976,6 @@
       curl_shape(i, 1) =  sy * J(0, 0);
    }
    curl_shape *= (1.0 / (Trans.Weight() * Trans.Weight()));
-=======
-      curl_shape(idx,0) = -dshape_cx(i);
-   }
->>>>>>> d6f752e6
 }
 
 void ND_R2D_SegmentElement::LocalInterpolation(const VectorFiniteElement &cfe,
@@ -2084,11 +2045,7 @@
 
 ND_R2D_FiniteElement::ND_R2D_FiniteElement(int p, Geometry::Type G, int Do,
                                            const double *tk_fe)
-<<<<<<< HEAD
-   : VectorFiniteElement(2, 3, 3, G, Do, p,
-=======
    : VectorFiniteElement(2, G, Do, p,
->>>>>>> d6f752e6
                          H_CURL, FunctionSpace::Pk),
      tk(tk_fe),
      dof_map(dof),
@@ -2098,13 +2055,10 @@
    deriv_type = CURL;
    deriv_range_type = VECTOR;
    deriv_map_type = H_DIV;
-<<<<<<< HEAD
-=======
 
    // Override default dimensions for VectorFiniteElements
    vdim = 3;
    cdim = 3;
->>>>>>> d6f752e6
 }
 
 void ND_R2D_FiniteElement::CalcVShape(ElementTransformation &Trans,
@@ -2257,7 +2211,6 @@
 
 }
 
-<<<<<<< HEAD
 void
 ND_R2D_FiniteElement::ProjectMatrixCoefficient(MatrixCoefficient &mc,
                                                ElementTransformation &Trans,
@@ -2290,8 +2243,6 @@
    }
 }
 
-=======
->>>>>>> d6f752e6
 void ND_R2D_FiniteElement::Project(const FiniteElement &fe,
                                    ElementTransformation &Trans,
                                    DenseMatrix &I) const
