// Copyright (c) 2010-2022, Lawrence Livermore National Security, LLC. Produced
// at the Lawrence Livermore National Laboratory. All Rights reserved. See files
// LICENSE and NOTICE for details. LLNL-CODE-806117.
//
// This file is part of the MFEM library. For more information and source code
// availability visit https://mfem.org.
//
// MFEM is free software; you can redistribute it and/or modify it under the
// terms of the BSD-3 license. We welcome feedback and contributions, see file
// CONTRIBUTING.md for details.

#ifndef MFEM_TMOP_HPP
#define MFEM_TMOP_HPP

#include "../linalg/invariants.hpp"
#include "nonlininteg.hpp"

namespace mfem
{

/** @brief Abstract class for local mesh quality metrics in the target-matrix
    optimization paradigm (TMOP) by P. Knupp et al. */
class TMOP_QualityMetric : public HyperelasticModel
{
protected:
   const DenseMatrix *Jtr; /**< Jacobian of the reference-element to
                                target-element transformation. */

   /** @brief The method SetTransformation() is hidden for TMOP_QualityMetric%s,
       because it is not used. */
   void SetTransformation(ElementTransformation &) { }

public:
   TMOP_QualityMetric() : Jtr(NULL) { }
   virtual ~TMOP_QualityMetric() { }

   /** @brief Specify the reference-element -> target-element Jacobian matrix
       for the point of interest.

       The specified Jacobian matrix, #Jtr, can be used by metrics that cannot
       be written just as a function of the target->physical Jacobian matrix,
       Jpt. */
   virtual void SetTargetJacobian(const DenseMatrix &Jtr_) { Jtr = &Jtr_; }

   /** @brief Evaluate the strain energy density function, W = W(Jpt).
       @param[in] Jpt  Represents the target->physical transformation
                       Jacobian matrix. */
   virtual double EvalW(const DenseMatrix &Jpt) const = 0;

   /** @brief Evaluate the 1st Piola-Kirchhoff stress tensor, P = P(Jpt).
       @param[in] Jpt  Represents the target->physical transformation
                       Jacobian matrix.
       @param[out]  P  The evaluated 1st Piola-Kirchhoff stress tensor. */
   virtual void EvalP(const DenseMatrix &Jpt, DenseMatrix &P) const = 0;

   /** @brief Evaluate the derivative of the 1st Piola-Kirchhoff stress tensor
       and assemble its contribution to the local gradient matrix 'A'.
       @param[in] Jpt     Represents the target->physical transformation
                          Jacobian matrix.
       @param[in] DS      Gradient of the basis matrix (dof x dim).
       @param[in] weight  Quadrature weight coefficient for the point.
       @param[in,out]  A  Local gradient matrix where the contribution from this
                          point will be added.

       Computes weight * d(dW_dxi)_d(xj) at the current point, for all i and j,
       where x1 ... xn are the FE dofs. This function is usually defined using
       the matrix invariants and their derivatives.
   */
   virtual void AssembleH(const DenseMatrix &Jpt, const DenseMatrix &DS,
                          const double weight, DenseMatrix &A) const = 0;

   /** @brief Return the metric ID.
    */
   virtual int Id() const { return 0; }
};

/// Abstract class used to define combination of metrics with constant coefficients.
class TMOP_Combo_QualityMetric : public TMOP_QualityMetric
{
protected:
   Array<TMOP_QualityMetric *> tmop_q_arr; //not owned
   Array<double> wt_arr;

public:
   virtual void AddQualityMetric(TMOP_QualityMetric *tq, double wt = 1.0)
   {
      tmop_q_arr.Append(tq);
      wt_arr.Append(wt);
   }

   virtual void SetTargetJacobian(const DenseMatrix &Jtr_)
   {
      for (int i = 0; i < tmop_q_arr.Size(); i++)
      {
         tmop_q_arr[i]->SetTargetJacobian(Jtr_);
      }
   }

   virtual double EvalW(const DenseMatrix &Jpt) const;

   virtual void EvalP(const DenseMatrix &Jpt, DenseMatrix &P) const;

   virtual void AssembleH(const DenseMatrix &Jpt, const DenseMatrix &DS,
                          const double weight, DenseMatrix &A) const;
};

<<<<<<< HEAD
class TMOP_Metric_000 : public TMOP_QualityMetric
{
protected:
   mutable InvariantsEvaluator2D<double> ie;

public:
   // W = |J|^2.
   virtual double EvalW(const DenseMatrix &Jpt) const;

   virtual void EvalP(const DenseMatrix &Jpt, DenseMatrix &P) const;

   virtual void AssembleH(const DenseMatrix &Jpt, const DenseMatrix &DS,
                          const double weight, DenseMatrix &A) const;

   virtual int Id() const { return 0; }
=======
/// Simultaneous Untangler + Worst Case Improvement Metric
/// Uses a base metric mu and is defined as:
/// mu_tilde = mu_hat,                 when WorstCaseType = None,
///          = mu_hat/(beta - mu_hat), when WorstCaseType = Beta,
///          = mu_hat^p,               when WorstCaseType = PMean,
/// where beta = max(mu_hat) + muT_ep,
/// and mu_hat = (mu/2phi(tau,ep)) where
/// 2phi(tau,ep) = 1, when                                 when BarrierType = None,
///             = 2*(tau - min(alpha*min(tau)-detT_ep,0)), when BarrierType = Shifted
///             = tau^2 + sqrt(tau^2 + ep^2),              when BarrierType = Pseuso
/// where tau = det(T), and max(mu_hat) and min(tau) are computed over the
/// entire mesh.
/// Ultimately, this metric can be used for mesh untangling with the BarrierType
/// option and for worst case quality improvement with the WorstCaseType option.
class TMOP_WorstCaseUntangleOptimizer_Metric : public TMOP_QualityMetric
{
public:
   enum class BarrierType
   {
      None,
      Shifted,
      Pseudo
   };
   enum class WorstCaseType
   {
      None,
      Beta,
      PMean
   };

protected:
   TMOP_QualityMetric &tmop_metric; // non-barrier metric to use
   double min_detT;                 // minimum Jacobian in the mesh
   double max_muT;                  // max mu_k/phi(tau,ep) in the mesh
   int exponent;                    // used for p-mean metrics
   double alpha;                    // scaling factor for min(det(T))
   double detT_ep;                  // small constant subtracted from min(detT)
   double muT_ep;                   // small constant added to muT term
   BarrierType btype;
   WorstCaseType wctype;

public:
   TMOP_WorstCaseUntangleOptimizer_Metric(TMOP_QualityMetric &tmop_metric_,
                                          int exponent_ = 1,
                                          double alpha_ = 1.5,
                                          double detT_ep_ = 0.0001,
                                          double muT_ep_ = 0.0001,
                                          BarrierType btype_ = BarrierType::None,
                                          WorstCaseType wctype_ = WorstCaseType::None) :
      tmop_metric(tmop_metric_), exponent(exponent_), alpha(alpha_),
      detT_ep(detT_ep_), muT_ep(muT_ep_), btype(btype_), wctype(wctype_)
   {
      MFEM_VERIFY(wctype == WorstCaseType::None,
                  "Worst-case optimization has not been fully developed!");
      if (btype != BarrierType::None)
      {
         const int m_id = tmop_metric.Id();
         MFEM_VERIFY(m_id == 4 || m_id == 14 || m_id == 66,
                     "Incorrect input barrier metric --  must be 4 / 14 / 66");
      }
   }

   virtual double EvalW(const DenseMatrix &Jpt) const;

   virtual void EvalP(const DenseMatrix &Jpt, DenseMatrix &P) const
   { MFEM_ABORT("Not implemented"); }

   virtual void AssembleH(const DenseMatrix &Jpt, const DenseMatrix &DS,
                          const double weight, DenseMatrix &A) const
   { MFEM_ABORT("Not implemented"); }

   // Compute mu_hat.
   virtual double EvalWBarrier(const DenseMatrix &Jpt) const;

   virtual void SetMinDetT(double min_detT_) { min_detT = min_detT_; }

   virtual void SetMaxMuT(double max_muT_) { max_muT = max_muT_; }

   virtual BarrierType GetBarrierType() { return btype; }

   virtual WorstCaseType GetWorstCaseType() { return wctype; }
>>>>>>> fcf50aae
};

/// 2D non-barrier metric without a type.
class TMOP_Metric_001 : public TMOP_QualityMetric
{
protected:
   mutable InvariantsEvaluator2D<double> ie;

public:
   // W = |J|^2.
   virtual double EvalW(const DenseMatrix &Jpt) const;

   virtual void EvalP(const DenseMatrix &Jpt, DenseMatrix &P) const;

   virtual void AssembleH(const DenseMatrix &Jpt, const DenseMatrix &DS,
                          const double weight, DenseMatrix &A) const;

   virtual int Id() const { return 1; }
};

/// 2D non-barrier Skew metric.
class TMOP_Metric_skew2D : public TMOP_QualityMetric
{
public:
   // W = 0.5 (1 - cos(angle_Jpr - angle_Jtr)).
   virtual double EvalW(const DenseMatrix &Jpt) const;

   virtual void EvalP(const DenseMatrix &Jpt, DenseMatrix &P) const
   { MFEM_ABORT("Not implemented"); }

   virtual void AssembleH(const DenseMatrix &Jpt, const DenseMatrix &DS,
                          const double weight, DenseMatrix &A) const
   { MFEM_ABORT("Not implemented"); }
};

/// 3D non-barrier Skew metric.
class TMOP_Metric_skew3D : public TMOP_QualityMetric
{
public:
   // W = 1/6 (3 - sum_i cos(angle_Jpr_i - angle_Jtr_i)), i = 1..3.
   virtual double EvalW(const DenseMatrix &Jpt) const;

   virtual void EvalP(const DenseMatrix &Jpt, DenseMatrix &P) const
   { MFEM_ABORT("Not implemented"); }

   virtual void AssembleH(const DenseMatrix &Jpt, const DenseMatrix &DS,
                          const double weight, DenseMatrix &A) const
   { MFEM_ABORT("Not implemented"); }
};

/// 2D non-barrier Aspect ratio metric.
class TMOP_Metric_aspratio2D : public TMOP_QualityMetric
{
public:
   // W = 0.5 (ar_Jpr/ar_Jtr + ar_Jtr/ar_Jpr) - 1.
   virtual double EvalW(const DenseMatrix &Jpt) const;

   virtual void EvalP(const DenseMatrix &Jpt, DenseMatrix &P) const
   { MFEM_ABORT("Not implemented"); }

   virtual void AssembleH(const DenseMatrix &Jpt, const DenseMatrix &DS,
                          const double weight, DenseMatrix &A) const
   { MFEM_ABORT("Not implemented"); }
};

/// 3D non-barrier Aspect ratio metric.
class TMOP_Metric_aspratio3D : public TMOP_QualityMetric
{
public:
   // W = 1/3 sum [0.5 (ar_Jpr_i/ar_Jtr_i + ar_Jtr_i/ar_Jpr_i) - 1], i = 1..3.
   virtual double EvalW(const DenseMatrix &Jpt) const;

   virtual void EvalP(const DenseMatrix &Jpt, DenseMatrix &P) const
   { MFEM_ABORT("Not implemented"); }

   virtual void AssembleH(const DenseMatrix &Jpt, const DenseMatrix &DS,
                          const double weight, DenseMatrix &A) const
   { MFEM_ABORT("Not implemented"); }
};

/// 2D barrier shape (S) metric (polyconvex).
class TMOP_Metric_002 : public TMOP_QualityMetric
{
protected:
   mutable InvariantsEvaluator2D<double> ie;

public:
   // W = 0.5|J|^2 / det(J) - 1.
   virtual double EvalW(const DenseMatrix &Jpt) const;

   virtual void EvalP(const DenseMatrix &Jpt, DenseMatrix &P) const;

   virtual void AssembleH(const DenseMatrix &Jpt, const DenseMatrix &DS,
                          const double weight, DenseMatrix &A) const;

   virtual int Id() const { return 2; }
};

/// 2D non-barrier shape (S) metric.
class TMOP_Metric_004 : public TMOP_QualityMetric
{
protected:
   mutable InvariantsEvaluator2D<double> ie;

public:
   // W = |J|^2 - 2*det(J)
   virtual double EvalW(const DenseMatrix &Jpt) const;

   virtual void EvalP(const DenseMatrix &Jpt, DenseMatrix &P) const;

   virtual void AssembleH(const DenseMatrix &Jpt, const DenseMatrix &DS,
                          const double weight, DenseMatrix &A) const;

   virtual int Id() const { return 4; }
};

/// 2D barrier Shape+Size (VS) metric (not polyconvex).
class TMOP_Metric_007 : public TMOP_QualityMetric
{
protected:
   mutable InvariantsEvaluator2D<double> ie;

public:
   // W = |J - J^-t|^2.
   virtual double EvalW(const DenseMatrix &Jpt) const;

   virtual void EvalP(const DenseMatrix &Jpt, DenseMatrix &P) const;

   virtual void AssembleH(const DenseMatrix &Jpt, const DenseMatrix &DS,
                          const double weight, DenseMatrix &A) const;

   virtual int Id() const { return 7; }
};

/// 2D barrier Shape+Size (VS) metric (not polyconvex).
class TMOP_Metric_009 : public TMOP_QualityMetric
{
protected:
   mutable InvariantsEvaluator2D<double> ie;

public:
   // W = det(J) * |J - J^-t|^2.
   virtual double EvalW(const DenseMatrix &Jpt) const;

   virtual void EvalP(const DenseMatrix &Jpt, DenseMatrix &P) const;

   virtual void AssembleH(const DenseMatrix &Jpt, const DenseMatrix &DS,
                          const double weight, DenseMatrix &A) const;
};

/// 2D non-barrier Shape+Size+Orientation (VOS) metric (polyconvex).
class TMOP_Metric_014 : public TMOP_QualityMetric
{
public:
   // W = |T-I|^2.
   virtual double EvalW(const DenseMatrix &Jpt) const;

   virtual void EvalP(const DenseMatrix &Jpt, DenseMatrix &P) const
   { MFEM_ABORT("Not implemented"); }

   virtual void AssembleH(const DenseMatrix &Jpt, const DenseMatrix &DS,
                          const double weight, DenseMatrix &A) const
   { MFEM_ABORT("Not implemented"); }
};

/// 2D Shifted barrier form of shape metric (mu_2).
class TMOP_Metric_022 : public TMOP_QualityMetric
{
protected:
   double &min_detT;
   mutable InvariantsEvaluator2D<double> ie;

public:
   TMOP_Metric_022(double &t0): min_detT(t0) {}

   // W = 0.5(|J|^2 - 2det(J)) / (det(J) - tau0).
   virtual double EvalW(const DenseMatrix &Jpt) const;

   virtual void EvalP(const DenseMatrix &Jpt, DenseMatrix &P) const;

   virtual void AssembleH(const DenseMatrix &Jpt, const DenseMatrix &DS,
                          const double weight, DenseMatrix &A) const;
};

/// 2D barrier (not a shape) metric (polyconvex).
class TMOP_Metric_050 : public TMOP_QualityMetric
{
protected:
   mutable InvariantsEvaluator2D<double> ie;

public:
   // W = 0.5|J^t J|^2 / det(J)^2 - 1.
   virtual double EvalW(const DenseMatrix &Jpt) const;

   virtual void EvalP(const DenseMatrix &Jpt, DenseMatrix &P) const;

   virtual void AssembleH(const DenseMatrix &Jpt, const DenseMatrix &DS,
                          const double weight, DenseMatrix &A) const;
};

/// 2D non-barrier size (V) metric (not polyconvex).
class TMOP_Metric_055 : public TMOP_QualityMetric
{
protected:
   mutable InvariantsEvaluator2D<double> ie;

public:
   // W = (det(J) - 1)^2.
   virtual double EvalW(const DenseMatrix &Jpt) const;

   virtual void EvalP(const DenseMatrix &Jpt, DenseMatrix &P) const;

   virtual void AssembleH(const DenseMatrix &Jpt, const DenseMatrix &DS,
                          const double weight, DenseMatrix &A) const;

};

/// 2D barrier size (V) metric (polyconvex).
class TMOP_Metric_056 : public TMOP_QualityMetric
{
protected:
   mutable InvariantsEvaluator2D<double> ie;

public:
   // W = 0.5( sqrt(det(J)) - 1 / sqrt(det(J)) )^2
   //   = 0.5( det(J) - 1 )^2 / det(J)
   //   = 0.5( det(J) + 1/det(J) ) - 1.
   virtual double EvalW(const DenseMatrix &Jpt) const;

   virtual void EvalP(const DenseMatrix &Jpt, DenseMatrix &P) const;

   virtual void AssembleH(const DenseMatrix &Jpt, const DenseMatrix &DS,
                          const double weight, DenseMatrix &A) const;
};

/// 2D barrier shape (S) metric (not polyconvex).
class TMOP_Metric_058 : public TMOP_QualityMetric
{
protected:
   mutable InvariantsEvaluator2D<double> ie;

public:
   // W = |J^t J|^2 / det(J)^2 - 2|J|^2 / det(J) + 2
   //   = I1b (I1b - 2).
   virtual double EvalW(const DenseMatrix &Jpt) const;

   virtual void EvalP(const DenseMatrix &Jpt, DenseMatrix &P) const;

   virtual void AssembleH(const DenseMatrix &Jpt, const DenseMatrix &DS,
                          const double weight, DenseMatrix &A) const;
};

/// 2D non-barrier Shape+Size (VS) metric.
class TMOP_Metric_066 : public TMOP_Combo_QualityMetric
{
protected:
   mutable InvariantsEvaluator2D<double> ie;
   double gamma;
   TMOP_QualityMetric *sh_metric, *sz_metric;

public:
   TMOP_Metric_066(double gamma_) : gamma(gamma_),
      sh_metric(new TMOP_Metric_004),
      sz_metric(new TMOP_Metric_055)
   {
      // (1-gamma) mu_4 + gamma mu_55
      AddQualityMetric(sh_metric, 1.-gamma_);
      AddQualityMetric(sz_metric, gamma_);
   }
   virtual int Id() const { return 66; }
   double GetGamma() const { return gamma; }

   virtual ~TMOP_Metric_066() { delete sh_metric; delete sz_metric; }
};

/// 2D barrier size (V) metric (polyconvex).
class TMOP_Metric_077 : public TMOP_QualityMetric
{
protected:
   mutable InvariantsEvaluator2D<double> ie;

public:
   // W = 0.5(det(J) - 1 / det(J))^2.
   virtual double EvalW(const DenseMatrix &Jpt) const;

   virtual void EvalP(const DenseMatrix &Jpt, DenseMatrix &P) const;

   virtual void AssembleH(const DenseMatrix &Jpt, const DenseMatrix &DS,
                          const double weight, DenseMatrix &A) const;

   virtual int Id() const { return 77; }
};

/// 2D barrier Shape+Size (VS) metric (polyconvex).
class TMOP_Metric_080 : public TMOP_Combo_QualityMetric
{
protected:
   mutable InvariantsEvaluator2D<double> ie;
   double gamma;
   TMOP_QualityMetric *sh_metric, *sz_metric;

public:
   TMOP_Metric_080(double gamma_) : gamma(gamma_),
      sh_metric(new TMOP_Metric_002),
      sz_metric(new TMOP_Metric_077)
   {
      // (1-gamma) mu_2 + gamma mu_77
      AddQualityMetric(sh_metric, 1.-gamma_);
      AddQualityMetric(sz_metric, gamma_);
   }
   virtual int Id() const { return 80; }
   double GetGamma() const { return gamma; }

   virtual ~TMOP_Metric_080() { delete sh_metric; delete sz_metric; }
};

/// 2D barrier Shape+Orientation (OS) metric (polyconvex).
class TMOP_Metric_085 : public TMOP_QualityMetric
{
public:
   // W = |T-T'|^2, where T'= |T|*I/sqrt(2).
   virtual double EvalW(const DenseMatrix &Jpt) const;

   virtual void EvalP(const DenseMatrix &Jpt, DenseMatrix &P) const
   { MFEM_ABORT("Not implemented"); }

   virtual void AssembleH(const DenseMatrix &Jpt, const DenseMatrix &DS,
                          const double weight, DenseMatrix &A) const
   { MFEM_ABORT("Not implemented"); }
};

/// 2D barrier Shape+Size+Orientation (VOS) metric (polyconvex).
class TMOP_Metric_098 : public TMOP_QualityMetric
{
public:
   // W = 1/tau |T-I|^2.
   virtual double EvalW(const DenseMatrix &Jpt) const;

   virtual void EvalP(const DenseMatrix &Jpt, DenseMatrix &P) const
   { MFEM_ABORT("Not implemented"); }

   virtual void AssembleH(const DenseMatrix &Jpt, const DenseMatrix &DS,
                          const double weight, DenseMatrix &A) const
   { MFEM_ABORT("Not implemented"); }
};

/// 2D untangling metric.
class TMOP_Metric_211 : public TMOP_QualityMetric
{
protected:
   const double eps;
   mutable InvariantsEvaluator2D<double> ie;

public:
   TMOP_Metric_211(double epsilon = 1e-4) : eps(epsilon) { }

   // W = (det(J) - 1)^2 - det(J) + sqrt(det(J)^2 + eps).
   virtual double EvalW(const DenseMatrix &Jpt) const;

   virtual void EvalP(const DenseMatrix &Jpt, DenseMatrix &P) const;

   virtual void AssembleH(const DenseMatrix &Jpt, const DenseMatrix &DS,
                          const double weight, DenseMatrix &A) const;
};

/// Shifted barrier form of metric 56 (area, ideal barrier metric), 2D
class TMOP_Metric_252 : public TMOP_QualityMetric
{
protected:
   double &tau0;
   mutable InvariantsEvaluator2D<double> ie;

public:
   /// Note that @a t0 is stored by reference
   TMOP_Metric_252(double &t0): tau0(t0) {}

   // W = 0.5(det(J) - 1)^2 / (det(J) - tau0).
   virtual double EvalW(const DenseMatrix &Jpt) const;

   virtual void EvalP(const DenseMatrix &Jpt, DenseMatrix &P) const;

   virtual void AssembleH(const DenseMatrix &Jpt, const DenseMatrix &DS,
                          const double weight, DenseMatrix &A) const;
};

/// 3D barrier Shape (S) metric.
class TMOP_Metric_301 : public TMOP_QualityMetric
{
protected:
   mutable InvariantsEvaluator3D<double> ie;

public:
   // W = |J| |J^-1| / 3 - 1.
   virtual double EvalW(const DenseMatrix &Jpt) const;

   virtual void EvalP(const DenseMatrix &Jpt, DenseMatrix &P) const;

   virtual void AssembleH(const DenseMatrix &Jpt, const DenseMatrix &DS,
                          const double weight, DenseMatrix &A) const;
};

/// 3D barrier Shape (S) metric.
class TMOP_Metric_302 : public TMOP_QualityMetric
{
protected:
   mutable InvariantsEvaluator3D<double> ie;

public:
   // W = |J|^2 |J^-1|^2 / 9 - 1.
   virtual double EvalW(const DenseMatrix &Jpt) const;

   virtual void EvalP(const DenseMatrix &Jpt, DenseMatrix &P) const;

   virtual void AssembleH(const DenseMatrix &Jpt, const DenseMatrix &DS,
                          const double weight, DenseMatrix &A) const;

   virtual int Id() const { return 302; }
};

/// 3D barrier Shape (S) metric.
class TMOP_Metric_303 : public TMOP_QualityMetric
{
protected:
   mutable InvariantsEvaluator3D<double> ie;

public:
   // W = |J|^2 / (3 * det(J)^(2/3)) - 1.
   virtual double EvalW(const DenseMatrix &Jpt) const;

   virtual void EvalP(const DenseMatrix &Jpt, DenseMatrix &P) const;

   virtual void AssembleH(const DenseMatrix &Jpt, const DenseMatrix &DS,
                          const double weight, DenseMatrix &A) const;

   virtual int Id() const { return 303; }
};

/// 3D Size (V) untangling metric.
class TMOP_Metric_311 : public TMOP_QualityMetric
{
protected:
   const double eps;
   mutable InvariantsEvaluator3D<double> ie;

public:
   TMOP_Metric_311(double epsilon = 1e-4) : eps(epsilon) { }

   // W = (det(J) - 1)^2 - det(J)  + (det(J)^2 + eps)^(1/2).
   virtual double EvalW(const DenseMatrix &Jpt) const;

   virtual void EvalP(const DenseMatrix &Jpt, DenseMatrix &P) const;

   virtual void AssembleH(const DenseMatrix &Jpt, const DenseMatrix &DS,
                          const double weight, DenseMatrix &A) const;
};

/// 3D Shape (S) metric, untangling version of 303.
class TMOP_Metric_313 : public TMOP_QualityMetric
{
protected:
   double &min_detT;
   mutable InvariantsEvaluator3D<double> ie;

public:
   TMOP_Metric_313(double &mindet) : min_detT(mindet) { }

   // W = 1/3 |J|^2 / [det(J)-tau0]^(-2/3).
   virtual double EvalW(const DenseMatrix &Jpt) const;

   virtual void EvalP(const DenseMatrix &Jpt, DenseMatrix &P) const;

   virtual void AssembleH(const DenseMatrix &Jpt, const DenseMatrix &DS,
                          const double weight, DenseMatrix &A) const;

   virtual int Id() const { return 313; }
};

/// 3D non-barrier Size (V) metric.
class TMOP_Metric_315 : public TMOP_QualityMetric
{
protected:
   mutable InvariantsEvaluator3D<double> ie;

public:
   // W = (det(J) - 1)^2.
   virtual double EvalW(const DenseMatrix &Jpt) const;

   virtual void EvalP(const DenseMatrix &Jpt, DenseMatrix &P) const;

   virtual void AssembleH(const DenseMatrix &Jpt, const DenseMatrix &DS,
                          const double weight, DenseMatrix &A) const;

   virtual int Id() const { return 315; }
};

/// 3D barrier Size (V) metric.
class TMOP_Metric_316 : public TMOP_QualityMetric
{
protected:
   mutable InvariantsEvaluator3D<double> ie;

public:
   // W = 0.5( sqrt(det(J)) - 1 / sqrt(det(J)) )^2
   //   = 0.5( det(J) - 1 )^2 / det(J)
   //   = 0.5( det(J) + 1/det(J) ) - 1.
   virtual double EvalW(const DenseMatrix &Jpt) const;

   virtual void EvalP(const DenseMatrix &Jpt, DenseMatrix &P) const;

   virtual void AssembleH(const DenseMatrix &Jpt, const DenseMatrix &DS,
                          const double weight, DenseMatrix &A) const;
};

/// 3D barrier Shape+Size (VS) metric.
class TMOP_Metric_321 : public TMOP_QualityMetric
{
protected:
   mutable InvariantsEvaluator3D<double> ie;

public:
   // W = |J - J^-t|^2.
   virtual double EvalW(const DenseMatrix &Jpt) const;

   virtual void EvalP(const DenseMatrix &Jpt, DenseMatrix &P) const;

   virtual void AssembleH(const DenseMatrix &Jpt, const DenseMatrix &DS,
                          const double weight, DenseMatrix &A) const;

   virtual int Id() const { return 321; }
};

/// 3D barrier Shape+Size (VS) metric (polyconvex).
class TMOP_Metric_328 : public TMOP_Combo_QualityMetric
{
protected:
   mutable InvariantsEvaluator2D<double> ie;
   double gamma;
   TMOP_QualityMetric *sh_metric, *sz_metric;

public:
   TMOP_Metric_328(double gamma_) : gamma(gamma_),
      sh_metric(new TMOP_Metric_301),
      sz_metric(new TMOP_Metric_316)
   {
      // (1-gamma) mu_301 + gamma mu_316
      AddQualityMetric(sh_metric, 1.-gamma_);
      AddQualityMetric(sz_metric, gamma_);
   }

   virtual ~TMOP_Metric_328() { delete sh_metric; delete sz_metric; }
};

/// 3D barrier Shape+Size (VS) metric (polyconvex).
class TMOP_Metric_332 : public TMOP_Combo_QualityMetric
{
protected:
   double gamma;
   TMOP_QualityMetric *sh_metric, *sz_metric;

public:
   TMOP_Metric_332(double gamma_) : gamma(gamma_),
      sh_metric(new TMOP_Metric_302),
      sz_metric(new TMOP_Metric_315)
   {
      // (1-gamma) mu_302 + gamma mu_315
      AddQualityMetric(sh_metric, 1.-gamma_);
      AddQualityMetric(sz_metric, gamma_);
   }

   virtual int Id() const { return 332; }
   double GetGamma() const { return gamma; }

   virtual ~TMOP_Metric_332() { delete sh_metric; delete sz_metric; }
};

/// 3D barrier Shape+Size (VS) metric (polyconvex).
class TMOP_Metric_333 : public TMOP_Combo_QualityMetric
{
protected:
   mutable InvariantsEvaluator2D<double> ie;
   double gamma;
   TMOP_QualityMetric *sh_metric, *sz_metric;

public:
   TMOP_Metric_333(double gamma_) : gamma(gamma_),
      sh_metric(new TMOP_Metric_302),
      sz_metric(new TMOP_Metric_316)
   {
      // (1-gamma) mu_302 + gamma mu_316
      AddQualityMetric(sh_metric, 1.-gamma_);
      AddQualityMetric(sz_metric, gamma_);
   }

   virtual ~TMOP_Metric_333() { delete sh_metric; delete sz_metric; }
};

/// 3D barrier Shape+Size (VS) metric (polyconvex).
class TMOP_Metric_334 : public TMOP_Combo_QualityMetric
{
protected:
   mutable InvariantsEvaluator2D<double> ie;
   double gamma;
   TMOP_QualityMetric *sh_metric, *sz_metric;

public:
   TMOP_Metric_334(double gamma_) : gamma(gamma_),
      sh_metric(new TMOP_Metric_303),
      sz_metric(new TMOP_Metric_316)
   {
      // (1-gamma) mu_303 + gamma mu_316
      AddQualityMetric(sh_metric, 1.-gamma_);
      AddQualityMetric(sz_metric, gamma_);
   }

   virtual ~TMOP_Metric_334() { delete sh_metric; delete sz_metric; }
};

/// Shifted barrier form of 3D metric 16 (volume, ideal barrier metric), 3D
class TMOP_Metric_352 : public TMOP_QualityMetric
{
protected:
   double &tau0;
   mutable InvariantsEvaluator3D<double> ie;

public:
   TMOP_Metric_352(double &t0): tau0(t0) {}

   // W = 0.5(det(J) - 1)^2 / (det(J) - tau0).
   virtual double EvalW(const DenseMatrix &Jpt) const;

   virtual void EvalP(const DenseMatrix &Jpt, DenseMatrix &P) const;

   virtual void AssembleH(const DenseMatrix &Jpt, const DenseMatrix &DS,
                          const double weight, DenseMatrix &A) const;
};

/// A-metrics
/// 2D barrier Shape (S) metric (polyconvex).
class TMOP_AMetric_011 : public TMOP_QualityMetric
{
protected:
   mutable InvariantsEvaluator3D<double> ie;

public:
   // (1/4 alpha) | A - (adj A)^t W^t W / omega |^2
   virtual double EvalW(const DenseMatrix &Jpt) const;

   virtual void EvalP(const DenseMatrix &Jpt, DenseMatrix &P) const
   { MFEM_ABORT("Not implemented"); }

   virtual void AssembleH(const DenseMatrix &Jpt, const DenseMatrix &DS,
                          const double weight, DenseMatrix &A) const
   { MFEM_ABORT("Not implemented"); }
};

/// 2D barrier Size (V) metric (polyconvex).
class TMOP_AMetric_014a : public TMOP_QualityMetric
{
protected:
   mutable InvariantsEvaluator3D<double> ie;

public:
   // 0.5 * ( sqrt(alpha/omega) - sqrt(omega/alpha) )^2
   virtual double EvalW(const DenseMatrix &Jpt) const;

   virtual void EvalP(const DenseMatrix &Jpt, DenseMatrix &P) const
   { MFEM_ABORT("Not implemented"); }

   virtual void AssembleH(const DenseMatrix &Jpt, const DenseMatrix &DS,
                          const double weight, DenseMatrix &A) const
   { MFEM_ABORT("Not implemented"); }
};

/// 2D barrier Shape+Size+Orientation (VOS) metric (polyconvex).
class TMOP_AMetric_036 : public TMOP_QualityMetric
{
protected:
   mutable InvariantsEvaluator3D<double> ie;

public:
   // (1/alpha) | A - W |^2
   virtual double EvalW(const DenseMatrix &Jpt) const;

   virtual void EvalP(const DenseMatrix &Jpt, DenseMatrix &P) const
   { MFEM_ABORT("Not implemented"); }

   virtual void AssembleH(const DenseMatrix &Jpt, const DenseMatrix &DS,
                          const double weight, DenseMatrix &A) const
   { MFEM_ABORT("Not implemented"); }
};

/// 2D barrier Shape+Orientation (OS) metric (polyconvex).
class TMOP_AMetric_107a : public TMOP_QualityMetric
{
protected:
   mutable InvariantsEvaluator3D<double> ie;

public:
   // (1/2 alpha) | A - (|A|/|W|) W |^2
   virtual double EvalW(const DenseMatrix &Jpt) const;

   virtual void EvalP(const DenseMatrix &Jpt, DenseMatrix &P) const
   { MFEM_ABORT("Not implemented"); }

   virtual void AssembleH(const DenseMatrix &Jpt, const DenseMatrix &DS,
                          const double weight, DenseMatrix &A) const
   { MFEM_ABORT("Not implemented"); }
};

/// 2D barrier Shape+Size (VS) metric (polyconvex).
class TMOP_AMetric_126 : public TMOP_Combo_QualityMetric
{
protected:
   mutable InvariantsEvaluator2D<double> ie;
   double gamma;
   TMOP_QualityMetric *sh_metric, *sz_metric;

public:
   TMOP_AMetric_126(double gamma_) : gamma(gamma_),
      sh_metric(new TMOP_AMetric_011),
      sz_metric(new TMOP_AMetric_014a)
   {
      // (1-gamma) nu_11 + gamma nu_14
      AddQualityMetric(sh_metric, 1.-gamma_);
      AddQualityMetric(sz_metric, gamma_);
   }

   virtual ~TMOP_AMetric_126() { delete sh_metric; delete sz_metric; }
};

/// Base class for limiting functions to be used in class TMOP_Integrator.
/** This class represents a scalar function f(x, x0, d), where x and x0 are
    positions in physical space, and d is a reference physical distance
    associated with the point x0. */
class TMOP_LimiterFunction
{
public:
   /// Returns the limiting function, f(x, x0, d).
   virtual double Eval(const Vector &x, const Vector &x0, double d) const = 0;

   /** @brief Returns the gradient of the limiting function f(x, x0, d) with
       respect to x. */
   virtual void Eval_d1(const Vector &x, const Vector &x0, double dist,
                        Vector &d1) const = 0;

   /** @brief Returns the Hessian of the limiting function f(x, x0, d) with
       respect to x. */
   virtual void Eval_d2(const Vector &x, const Vector &x0, double dist,
                        DenseMatrix &d2) const = 0;

   /// Virtual destructor.
   virtual ~TMOP_LimiterFunction() { }
};

/// Default limiter function in TMOP_Integrator.
class TMOP_QuadraticLimiter : public TMOP_LimiterFunction
{
public:
   virtual double Eval(const Vector &x, const Vector &x0, double dist) const
   {
      MFEM_ASSERT(x.Size() == x0.Size(), "Bad input.");

      return 0.5 * x.DistanceSquaredTo(x0) / (dist * dist);
   }

   virtual void Eval_d1(const Vector &x, const Vector &x0, double dist,
                        Vector &d1) const
   {
      MFEM_ASSERT(x.Size() == x0.Size(), "Bad input.");

      d1.SetSize(x.Size());
      subtract(1.0 / (dist * dist), x, x0, d1);
   }

   virtual void Eval_d2(const Vector &x, const Vector &x0, double dist,
                        DenseMatrix &d2) const
   {
      MFEM_ASSERT(x.Size() == x0.Size(), "Bad input.");

      d2.Diag(1.0 / (dist * dist), x.Size());
   }

   virtual ~TMOP_QuadraticLimiter() { }
};

class FiniteElementCollection;
class FiniteElementSpace;
class ParFiniteElementSpace;

class AdaptivityEvaluator
{
protected:
   // Owned.
   Mesh *mesh;
   FiniteElementSpace *fes;
   int ordering;

#ifdef MFEM_USE_MPI
   // Owned.
   ParMesh *pmesh;
   ParFiniteElementSpace *pfes;
#endif

   int dim, ncomp;

public:
   AdaptivityEvaluator() : mesh(NULL), fes(NULL)
   {
#ifdef MFEM_USE_MPI
      pmesh = NULL;
      pfes = NULL;
#endif
   }
   virtual ~AdaptivityEvaluator();

   /** Specifies the Mesh and FiniteElementCollection of the solution that will
       be evaluated. The given mesh will be copied into the internal object. */
   void SetSerialMetaInfo(const Mesh &m,
                          const FiniteElementCollection &fec, int num_comp,
                          int ordering_=Ordering::byNODES);

#ifdef MFEM_USE_MPI
   /// Parallel version of SetSerialMetaInfo.
   void SetParMetaInfo(const ParMesh &m,
                       const FiniteElementCollection &fec, int num_comp,
                       int ordering_=Ordering::byNODES);
#endif

   // TODO use GridFunctions to make clear it's on the ldofs?
   virtual void SetInitialField(const Vector &init_nodes,
                                const Vector &init_field) = 0;

   virtual void ComputeAtNewPosition(const Vector &new_nodes,
                                     Vector &new_field,
                                     int ordering = Ordering::byNODES) = 0;

   void ClearGeometricFactors();
};

/** @brief Base class representing target-matrix construction algorithms for
    mesh optimization via the target-matrix optimization paradigm (TMOP). */
/** This class is used by class TMOP_Integrator to construct the target Jacobian
    matrices (reference-element to target-element) at quadrature points. It
    supports a set of algorithms chosen by the #TargetType enumeration.

    New target-matrix construction algorithms can be defined by deriving new
    classes and overriding the methods ComputeElementTargets() and
    ContainsVolumeInfo(). */
class TargetConstructor
{
public:
   /// Target-matrix construction algorithms supported by this class.
   enum TargetType
   {
      IDEAL_SHAPE_UNIT_SIZE, /**<
         Ideal shape, unit size; the nodes are not used. */
      IDEAL_SHAPE_EQUAL_SIZE, /**<
         Ideal shape, equal size/volume; the given nodes define the total target
         volume; for each mesh element, the target volume is the average volume
         multiplied by the volume scale, set with SetVolumeScale(). */
      IDEAL_SHAPE_GIVEN_SIZE, /**<
         Ideal shape, given size/volume; the given nodes define the target
         volume at all quadrature points. */
      GIVEN_SHAPE_AND_SIZE, /**<
         Given shape, given size/volume; the given nodes define the exact target
         Jacobian matrix at all quadrature points. */
      GIVEN_FULL /**<
         Full target tensor is specified at every quadrature point. */
   };

protected:
   // Nodes that are used in ComputeElementTargets(), depending on target_type.
   const GridFunction *nodes; // not owned
   mutable double avg_volume;
   double volume_scale;
   const TargetType target_type;
   bool uses_phys_coords; // see UsesPhysicalCoordinates()

#ifdef MFEM_USE_MPI
   MPI_Comm comm;
#endif

   // should be called only if avg_volume == 0.0, i.e. avg_volume is not
   // computed yet
   void ComputeAvgVolume() const;

   template<int DIM>
   bool ComputeAllElementTargets(const FiniteElementSpace &fes,
                                 const IntegrationRule &ir,
                                 const Vector &xe,
                                 DenseTensor &Jtr) const;

   // CPU fallback that uses ComputeElementTargets()
   void ComputeAllElementTargets_Fallback(const FiniteElementSpace &fes,
                                          const IntegrationRule &ir,
                                          const Vector &xe,
                                          DenseTensor &Jtr) const;

public:
   /// Constructor for use in serial
   TargetConstructor(TargetType ttype)
      : nodes(NULL), avg_volume(), volume_scale(1.0), target_type(ttype),
        uses_phys_coords(false)
   {
#ifdef MFEM_USE_MPI
      comm = MPI_COMM_NULL;
#endif
   }
#ifdef MFEM_USE_MPI
   /// Constructor for use in parallel
   TargetConstructor(TargetType ttype, MPI_Comm mpicomm)
      : nodes(NULL), avg_volume(), volume_scale(1.0), target_type(ttype),
        uses_phys_coords(false), comm(mpicomm) { }
#endif
   virtual ~TargetConstructor() { }

#ifdef MFEM_USE_MPI
   bool Parallel() const { return (comm != MPI_COMM_NULL); }
   MPI_Comm GetComm() const { return comm; }
#else
   bool Parallel() const { return false; }
#endif

   /** @brief Set the nodes to be used in the target-matrix construction.

       This method should be called every time the target nodes are updated
       externally and recomputation of the target average volume is needed. The
       nodes are used by all target types except IDEAL_SHAPE_UNIT_SIZE. */
   void SetNodes(const GridFunction &n) { nodes = &n; avg_volume = 0.0; }

   /** @brief Get the nodes to be used in the target-matrix construction. */
   const GridFunction *GetNodes() const { return nodes; }

   /// Used by target type IDEAL_SHAPE_EQUAL_SIZE. The default volume scale is 1.
   void SetVolumeScale(double vol_scale) { volume_scale = vol_scale; }

   TargetType GetTargetType() const { return target_type; }

   /** @brief Return true if the methods ComputeElementTargets(),
       ComputeAllElementTargets(), and ComputeElementTargetsGradient() use the
       physical node coordinates provided by the parameters 'elfun', or 'xe'. */
   bool UsesPhysicalCoordinates() const { return uses_phys_coords; }

   /// Checks if the target matrices contain non-trivial size specification.
   virtual bool ContainsVolumeInfo() const;

   /** @brief Given an element and quadrature rule, computes ref->target
       transformation Jacobians for each quadrature point in the element.
       The physical positions of the element's nodes are given by @a elfun. */
   virtual void ComputeElementTargets(int e_id, const FiniteElement &fe,
                                      const IntegrationRule &ir,
                                      const Vector &elfun,
                                      DenseTensor &Jtr) const;

   /** @brief Computes reference-to-target transformation Jacobians for all
       quadrature points in all elements.

       @param[in] fes  The nodal FE space
       @param[in] ir   The quadrature rule to use for all elements
       @param[in] xe   E-vector with the current physical coordinates/positions;
                       this parameter is used only when needed by the target
                       constructor, see UsesPhysicalCoordinates()
       @param[out] Jtr The computed ref->target Jacobian matrices. */
   virtual void ComputeAllElementTargets(const FiniteElementSpace &fes,
                                         const IntegrationRule &ir,
                                         const Vector &xe,
                                         DenseTensor &Jtr) const;

   virtual void ComputeElementTargetsGradient(const IntegrationRule &ir,
                                              const Vector &elfun,
                                              IsoparametricTransformation &Tpr,
                                              DenseTensor &dJtr) const;
};

class TMOPMatrixCoefficient : public MatrixCoefficient
{
public:
   explicit TMOPMatrixCoefficient(int dim) : MatrixCoefficient(dim, dim) { }

   /** @brief Evaluate the derivative of the matrix coefficient with respect to
       @a comp in the element described by @a T at the point @a ip, storing the
       result in @a K. */
   virtual void EvalGrad(DenseMatrix &K, ElementTransformation &T,
                         const IntegrationPoint &ip, int comp) = 0;

   virtual ~TMOPMatrixCoefficient() { }
};

class AnalyticAdaptTC : public TargetConstructor
{
protected:
   // Analytic target specification.
   Coefficient *scalar_tspec;
   VectorCoefficient *vector_tspec;
   TMOPMatrixCoefficient *matrix_tspec;

public:
   AnalyticAdaptTC(TargetType ttype)
      : TargetConstructor(ttype),
        scalar_tspec(NULL), vector_tspec(NULL), matrix_tspec(NULL)
   { uses_phys_coords = true; }

   virtual void SetAnalyticTargetSpec(Coefficient *sspec,
                                      VectorCoefficient *vspec,
                                      TMOPMatrixCoefficient *mspec);

   /** @brief Given an element and quadrature rule, computes ref->target
       transformation Jacobians for each quadrature point in the element.
       The physical positions of the element's nodes are given by @a elfun. */
   virtual void ComputeElementTargets(int e_id, const FiniteElement &fe,
                                      const IntegrationRule &ir,
                                      const Vector &elfun,
                                      DenseTensor &Jtr) const;

   virtual void ComputeAllElementTargets(const FiniteElementSpace &fes,
                                         const IntegrationRule &ir,
                                         const Vector &xe,
                                         DenseTensor &Jtr) const;

   virtual void ComputeElementTargetsGradient(const IntegrationRule &ir,
                                              const Vector &elfun,
                                              IsoparametricTransformation &Tpr,
                                              DenseTensor &dJtr) const;
};

#ifdef MFEM_USE_MPI
class ParGridFunction;
#endif

class DiscreteAdaptTC : public TargetConstructor
{
protected:
   // Discrete target specification.
   // Data is owned, updated by UpdateTargetSpecification.
   int ncomp, sizeidx, skewidx, aspectratioidx, orientationidx;
   Vector tspec;             //eta(x) - we enforce Ordering::byNODES
   Vector tspec_sav;
   Vector tspec_pert1h;      //eta(x+h)
   Vector tspec_pert2h;      //eta(x+2*h)
   Vector tspec_pertmix;     //eta(x+h,y+h)
   // The order inside these perturbation vectors (e.g. in 2D) is
   // eta1(x+h,y), eta2(x+h,y) ... etan(x+h,y), eta1(x,y+h), eta2(x,y+h) ...
   // same for tspec_pert2h and tspec_pertmix.

   // DenseMatrix to hold target_spec values for the (children of the)
   // element being refined to consider for h-refinement.
   DenseMatrix tspec_refine;
   // Vector to hold the target_spec values for the coarse version of the
   // current mesh. Used for derefinement decision with hr-adaptivity.
   Vector tspec_derefine;

   // Components of Target Jacobian at each quadrature point of an element. This
   // is required for computation of the derivative using chain rule.
   mutable DenseTensor Jtrcomp;

   // Note: do not use the Nodes of this space as they may not be on the
   // positions corresponding to the values of tspec.
   FiniteElementSpace *tspec_fesv;         //owned
   FiniteElementSpace *coarse_tspec_fesv;  //not owned, derefinement FESpace
   GridFunction *tspec_gf;                 //owned, uses tspec and tspec_fes
   // discrete adaptivity
#ifdef MFEM_USE_MPI
   ParFiniteElementSpace *ptspec_fesv;     //owned, needed for derefinement to
   // get update operator.
   ParGridFunction *tspec_pgf;             // similar to tspec_gf
#endif

   int amr_el;
   double lim_min_size;

   // These flags can be used by outside functions to avoid recomputing the
   // tspec and tspec_perth fields again on the same mesh.
   bool good_tspec, good_tspec_grad, good_tspec_hess;

   // Evaluation of the discrete target specification on different meshes.
   // Owned.
   AdaptivityEvaluator *adapt_eval;

   void SetDiscreteTargetBase(const GridFunction &tspec_);
   void SetTspecAtIndex(int idx, const GridFunction &tspec_);
   void FinalizeSerialDiscreteTargetSpec(const GridFunction &tspec_);
#ifdef MFEM_USE_MPI
   void SetTspecAtIndex(int idx, const ParGridFunction &tspec_);
   void FinalizeParDiscreteTargetSpec(const ParGridFunction &tspec_);
#endif

public:
   DiscreteAdaptTC(TargetType ttype)
      : TargetConstructor(ttype),
        ncomp(0),
        sizeidx(-1), skewidx(-1), aspectratioidx(-1), orientationidx(-1),
        tspec(), tspec_sav(), tspec_pert1h(), tspec_pert2h(), tspec_pertmix(),
        tspec_refine(), tspec_derefine(),
        tspec_fesv(NULL), coarse_tspec_fesv(NULL), tspec_gf(NULL),
#ifdef MFEM_USE_MPI
        ptspec_fesv(NULL), tspec_pgf(NULL),
#endif
        amr_el(-1), lim_min_size(-0.1),
        good_tspec(false), good_tspec_grad(false), good_tspec_hess(false),
        adapt_eval(NULL) { }

   virtual ~DiscreteAdaptTC();

   /** @name Target specification methods.
       The following methods are used to specify geometric parameters of the
       targets when these parameters are given by discrete FE functions.
       Note that every GridFunction given to the Set methods must use a
       H1_FECollection of the same order. The number of components must
       correspond to the type of geometric parameter and dimension.

       @param[in] tspec_  Input values of a geometric parameter. Note that
                          the methods in this class support only functions that
                          use H1_FECollection collection of the same order. */
   ///@{
   virtual void SetSerialDiscreteTargetSpec(const GridFunction &tspec_);
   virtual void SetSerialDiscreteTargetSize(const GridFunction &tspec_);
   virtual void SetSerialDiscreteTargetSkew(const GridFunction &tspec_);
   virtual void SetSerialDiscreteTargetAspectRatio(const GridFunction &tspec_);
   virtual void SetSerialDiscreteTargetOrientation(const GridFunction &tspec_);
#ifdef MFEM_USE_MPI
   virtual void SetParDiscreteTargetSpec(const ParGridFunction &tspec_);
   virtual void SetParDiscreteTargetSize(const ParGridFunction &tspec_);
   virtual void SetParDiscreteTargetSkew(const ParGridFunction &tspec_);
   virtual void SetParDiscreteTargetAspectRatio(const ParGridFunction &tspec_);
   virtual void SetParDiscreteTargetOrientation(const ParGridFunction &tspec_);
#endif
   ///@}

   /// Used in combination with the Update methods to avoid extra computations.
   void ResetUpdateFlags()
   { good_tspec = good_tspec_grad = good_tspec_hess = false; }

   /// Get one of the discrete fields from tspec.
   void GetDiscreteTargetSpec(GridFunction &tspec_, int idx);
   /// Get the FESpace associated with tspec.
   FiniteElementSpace *GetTSpecFESpace() { return tspec_fesv; }
   /// Get the entire tspec.
   GridFunction *GetTSpecData() { return tspec_gf; }
   /// Update all discrete fields based on tspec and update for AMR
   void UpdateAfterMeshTopologyChange();

#ifdef MFEM_USE_MPI
   ParFiniteElementSpace *GetTSpecParFESpace() { return ptspec_fesv; }
   void ParUpdateAfterMeshTopologyChange();
#endif

   /** Used to update the target specification after the mesh has changed. The
       new mesh positions are given by new_x. If @a use_flags is true, repeated
       calls won't do anything until ResetUpdateFlags() is called. */
   void UpdateTargetSpecification(const Vector &new_x, bool use_flag = false,
                                  int ordering=Ordering::byNODES);

   void UpdateTargetSpecification(Vector &new_x, Vector &IntData,
                                  int ordering=Ordering::byNODES);

   void UpdateTargetSpecificationAtNode(const FiniteElement &el,
                                        ElementTransformation &T,
                                        int nodenum, int idir,
                                        const Vector &IntData);

   void RestoreTargetSpecificationAtNode(ElementTransformation &T, int nodenum);

   /** Used for finite-difference based computations. Computes the target
       specifications after a mesh perturbation in x or y direction.
       If @a use_flags is true, repeated calls won't do anything until
       ResetUpdateFlags() is called. */
   void UpdateGradientTargetSpecification(const Vector &x, double dx,
                                          bool use_flag = false,
                                          int ordering = Ordering::byNODES);
   /** Used for finite-difference based computations. Computes the target
       specifications after two mesh perturbations in x and/or y direction.
       If @a use_flags is true, repeated calls won't do anything until
       ResetUpdateFlags() is called. */
   void UpdateHessianTargetSpecification(const Vector &x, double dx,
                                         bool use_flag = false,
                                         int ordering = Ordering::byNODES);

   void SetAdaptivityEvaluator(AdaptivityEvaluator *ae)
   {
      if (adapt_eval) { delete adapt_eval; }
      adapt_eval = ae;
   }

   const Vector &GetTspecPert1H()   { return tspec_pert1h; }
   const Vector &GetTspecPert2H()   { return tspec_pert2h; }
   const Vector &GetTspecPertMixH() { return tspec_pertmix; }

   /** @brief Given an element and quadrature rule, computes ref->target
       transformation Jacobians for each quadrature point in the element.
       The physical positions of the element's nodes are given by @a elfun.
       Note that this function assumes that UpdateTargetSpecification() has
       been called with the position vector corresponding to @a elfun. */
   virtual void ComputeElementTargets(int e_id, const FiniteElement &fe,
                                      const IntegrationRule &ir,
                                      const Vector &elfun,
                                      DenseTensor &Jtr) const;

   virtual void ComputeAllElementTargets(const FiniteElementSpace &fes,
                                         const IntegrationRule &ir,
                                         const Vector &xe,
                                         DenseTensor &Jtr) const;

   virtual void ComputeElementTargetsGradient(const IntegrationRule &ir,
                                              const Vector &elfun,
                                              IsoparametricTransformation &Tpr,
                                              DenseTensor &dJtr) const;

   // Generates tspec_vals for target construction using intrule
   // Used for the refinement component in hr-adaptivity.
   void SetTspecFromIntRule(int e_id, const IntegrationRule &intrule);

   // Targets based on discrete functions can result in invalid (negative)
   // size at the quadrature points. This method can be used to set a
   // minimum target size.
   void SetMinSizeForTargets(double min_size_) { lim_min_size = min_size_; }

   /// Computes target specification data with respect to the coarse FE space.
   void SetTspecDataForDerefinement(FiniteElementSpace *fes);

   // Reset refinement data associated with h-adaptivity component.
   void ResetRefinementTspecData()
   {
      tspec_refine.Clear();
      amr_el = -1;
   }

   // Reset derefinement data associated with h-adaptivity component.
   void ResetDerefinementTspecData()
   {
      tspec_derefine.Destroy();
      coarse_tspec_fesv = NULL;
   }

   // Used to specify the fine element for determining energy of children of a
   // parent element.
   void SetRefinementSubElement(int amr_el_) { amr_el = amr_el_; }
};

class TMOPNewtonSolver;

/** @brief A TMOP integrator class based on any given TMOP_QualityMetric and
    TargetConstructor.

    Represents @f$ \int W(Jpt) dx @f$ over a target zone, where W is the
    metric's strain energy density function, and Jpt is the Jacobian of the
    target->physical coordinates transformation. The virtual target zone is
    defined by the TargetConstructor. */
class TMOP_Integrator : public NonlinearFormIntegrator
{
protected:
   friend class TMOPNewtonSolver;
   friend class TMOPComboIntegrator;

   TMOP_QualityMetric *h_metric;
   TMOP_QualityMetric *metric;        // not owned
   const TargetConstructor *targetC;  // not owned

   // Custom integration rules.
   IntegrationRules *IntegRules;
   int integ_order;

   // Weight Coefficient multiplying the quality metric term.
   Coefficient *metric_coeff; // not owned, if NULL -> metric_coeff is 1.
   // Normalization factor for the metric term.
   double metric_normal;

   // Nodes and weight Coefficient used for "limiting" the TMOP_Integrator.
   // These are both NULL when there is no limiting.
   // The class doesn't own lim_nodes0 and lim_coeff.
   const GridFunction *lim_nodes0;
   Coefficient *lim_coeff;
   // Limiting reference distance. Not owned.
   const GridFunction *lim_dist;
   // Limiting function. Owned.
   TMOP_LimiterFunction *lim_func;
   // Normalization factor for the limiting term.
   double lim_normal;

   // Adaptive limiting.
   const GridFunction *adapt_lim_gf0;    // Not owned.
#ifdef MFEM_USE_MPI
   const ParGridFunction *adapt_lim_pgf0;
#endif
   GridFunction *adapt_lim_gf;           // Owned. Updated by adapt_lim_eval.
   Coefficient *adapt_lim_coeff;         // Not owned.
   AdaptivityEvaluator *adapt_lim_eval;  // Not owned.

   // Surface fitting.
   GridFunction *surf_fit_gf;       // Owned, Updated by surf_fit_eval.
   const Array<bool> *surf_fit_marker;  // Not owned.
   Coefficient *surf_fit_coeff;         // Not owned.
   AdaptivityEvaluator *surf_fit_eval;  // Not owned.
   double surf_fit_normal;
   bool surf_fit_gf_bg;
   GridFunction *surf_fit_grad, *surf_fit_hess;
   AdaptivityEvaluator *surf_fit_eval_bg_grad, *surf_fit_eval_bg_hess;

   DiscreteAdaptTC *discr_tc;

   // Parameters for FD-based Gradient & Hessian calculation.
   bool fdflag;
   double dx;
   double dxscale;
   // Specifies that ComputeElementTargets is being called by a FD function.
   // It's used to skip terms that have exact derivative calculations.
   bool fd_call_flag;
   // Compute the exact action of the Integrator (includes derivative of the
   // target with respect to spatial position)
   bool exact_action;

   Array <Vector *> ElemDer;        //f'(x)
   Array <Vector *> ElemPertEnergy; //f(x+h)

   //   Jrt: the inverse of the ref->target Jacobian, Jrt = Jtr^{-1}.
   //   Jpr: the ref->physical transformation Jacobian, Jpr = PMatI^t DS.
   //   Jpt: the target->physical transformation Jacobian, Jpt = Jpr Jrt.
   //     P: represents dW_d(Jtp) (dim x dim).
   //   DSh: gradients of reference shape functions (dof x dim).
   //    DS: gradients of the shape functions in the target configuration,
   //        DS = DSh Jrt (dof x dim).
   // PMatI: current coordinates of the nodes (dof x dim).
   // PMat0: reshaped view into the local element contribution to the operator
   //        output - the result of AssembleElementVector() (dof x dim).
   DenseMatrix DSh, DS, Jrt, Jpr, Jpt, P, PMatI, PMatO;

   // PA extension
   // ------------
   //  E: Q-vector for TMOP-energy
   //  O: Q-Vector of 1.0, used to compute sums using the dot product kernel.
   // X0: E-vector for initial nodal coordinates used for limiting.
   //  H: Q-Vector for Hessian associated with the metric term.
   // C0: Q-Vector for spatial weight used for the limiting term.
   // LD: E-Vector constructed using limiting distance grid function (delta).
   // H0: Q-Vector for Hessian associated with the limiting term.
   //
   // maps:     Dof2Quad map for fespace associate with nodal coordinates.
   // maps_lim: Dof2Quad map for fespace associated with the limiting distance
   //            grid function.
   //
   // Jtr_debug_grad
   //     We keep track if Jtr was set by AssembleGradPA() in Jtr_debug_grad: it
   //     is set to true by AssembleGradPA(); any other call to
   //     ComputeAllElementTargets() will set the flag to false. This flag will
   //     be used to check that Jtr is the one set by AssembleGradPA() when
   //     performing operations with the gradient like AddMultGradPA() and
   //     AssembleGradDiagonalPA().
   //
   // TODO:
   //   * Merge LD, C0, H0 into one scalar Q-vector
   struct
   {
      bool enabled;
      int dim, ne, nq;
      mutable DenseTensor Jtr;
      mutable bool Jtr_needs_update;
      mutable bool Jtr_debug_grad;
      mutable Vector E, O, X0, H, C0, LD, H0;
      const DofToQuad *maps;
      const DofToQuad *maps_lim = nullptr;
      const GeometricFactors *geom;
      const FiniteElementSpace *fes;
      const IntegrationRule *ir;
   } PA;

   void ComputeNormalizationEnergies(const GridFunction &x,
                                     double &metric_energy, double &lim_energy,
                                     double &surf_fit_gf_energy);

   void AssembleElementVectorExact(const FiniteElement &el,
                                   ElementTransformation &T,
                                   const Vector &elfun, Vector &elvect);

   void AssembleElementGradExact(const FiniteElement &el,
                                 ElementTransformation &T,
                                 const Vector &elfun, DenseMatrix &elmat);

   void AssembleElementVectorFD(const FiniteElement &el,
                                ElementTransformation &T,
                                const Vector &elfun, Vector &elvect);

   // Assumes that AssembleElementVectorFD has been called.
   void AssembleElementGradFD(const FiniteElement &el,
                              ElementTransformation &T,
                              const Vector &elfun, DenseMatrix &elmat);

   void AssembleElemVecAdaptLim(const FiniteElement &el,
                                IsoparametricTransformation &Tpr,
                                const IntegrationRule &ir,
                                const Vector &weights, DenseMatrix &mat);
   void AssembleElemGradAdaptLim(const FiniteElement &el,
                                 IsoparametricTransformation &Tpr,
                                 const IntegrationRule &ir,
                                 const Vector &weights, DenseMatrix &m);

   // First derivative of the surface fitting term.
   void AssembleElemVecSurfFit(const FiniteElement &el_x,
                               IsoparametricTransformation &Tpr,
                               DenseMatrix &mat);

   // Second derivative of the surface fitting term.
   void AssembleElemGradSurfFit(const FiniteElement &el_x,
                                IsoparametricTransformation &Tpr,
                                DenseMatrix &mat);

   double GetFDDerivative(const FiniteElement &el,
                          ElementTransformation &T,
                          Vector &elfun, const int nodenum,const int idir,
                          const double baseenergy, bool update_stored);

   /** @brief Determines the perturbation, h, for FD-based approximation. */
   void ComputeFDh(const Vector &x, const FiniteElementSpace &fes);
   void ComputeMinJac(const Vector &x, const FiniteElementSpace &fes);

   void UpdateAfterMeshPositionChange(const Vector &new_x,
                                      int ordering = Ordering::byNODES);

   void DisableLimiting()
   {
      lim_nodes0 = NULL; lim_coeff = NULL; lim_dist = NULL;
      delete lim_func; lim_func = NULL;
   }

   const IntegrationRule &EnergyIntegrationRule(const FiniteElement &el) const
   {
      if (IntegRules)
      {
         return IntegRules->Get(el.GetGeomType(), integ_order);
      }
      return (IntRule) ? *IntRule
             /*     */ : IntRules.Get(el.GetGeomType(), 2*el.GetOrder() + 3);
   }
   const IntegrationRule &ActionIntegrationRule(const FiniteElement &el) const
   {
      // TODO the energy most likely needs less integration points.
      return EnergyIntegrationRule(el);
   }
   const IntegrationRule &GradientIntegrationRule(const FiniteElement &el) const
   {
      // TODO the action and energy most likely need less integration points.
      return EnergyIntegrationRule(el);
   }

   // Auxiliary PA methods
   void AssembleGradPA_2D(const Vector&) const;
   void AssembleGradPA_3D(const Vector&) const;
   void AssembleGradPA_C0_2D(const Vector&) const;
   void AssembleGradPA_C0_3D(const Vector&) const;

   double GetLocalStateEnergyPA_2D(const Vector&) const;
   double GetLocalStateEnergyPA_C0_2D(const Vector&) const;
   double GetLocalStateEnergyPA_3D(const Vector&) const;
   double GetLocalStateEnergyPA_C0_3D(const Vector&) const;

   void AddMultPA_2D(const Vector&, Vector&) const;
   void AddMultPA_3D(const Vector&, Vector&) const;
   void AddMultPA_C0_2D(const Vector&, Vector&) const;
   void AddMultPA_C0_3D(const Vector&, Vector&) const;

   void AddMultGradPA_2D(const Vector&, Vector&) const;
   void AddMultGradPA_3D(const Vector&, Vector&) const;
   void AddMultGradPA_C0_2D(const Vector&, Vector&) const;
   void AddMultGradPA_C0_3D(const Vector&, Vector&) const;

   void AssembleDiagonalPA_2D(Vector&) const;
   void AssembleDiagonalPA_3D(Vector&) const;
   void AssembleDiagonalPA_C0_2D(Vector&) const;
   void AssembleDiagonalPA_C0_3D(Vector&) const;

   void AssemblePA_Limiting();
   void ComputeAllElementTargets(const Vector &xe = Vector()) const;

   // Compute Min(Det(Jpt)) in the mesh, does not reduce over MPI.
   double ComputeMinDetT(const Vector &x, const FiniteElementSpace &fes);
   // Compute Max(mu_hat) for the TMOP_WorstCaseUntangleOptimizer_Metric,
   // does not reduce over MPI.
   double ComputeUntanglerMaxMuBarrier(const Vector &x,
                                       const FiniteElementSpace &fes);

public:
   /** @param[in] m    TMOP_QualityMetric for r-adaptivity (not owned).
       @param[in] tc   Target-matrix construction algorithm to use (not owned).
       @param[in] hm   TMOP_QualityMetric for h-adaptivity (not owned). */
   TMOP_Integrator(TMOP_QualityMetric *m, TargetConstructor *tc,
                   TMOP_QualityMetric *hm)
      : h_metric(hm), metric(m), targetC(tc), IntegRules(NULL),
        integ_order(-1), metric_coeff(NULL), metric_normal(1.0),
        lim_nodes0(NULL), lim_coeff(NULL),
        lim_dist(NULL), lim_func(NULL), lim_normal(1.0),
        adapt_lim_gf0(NULL), adapt_lim_gf(NULL), adapt_lim_coeff(NULL),
        adapt_lim_eval(NULL),
        surf_fit_gf(NULL), surf_fit_marker(NULL),
        surf_fit_coeff(NULL),
        surf_fit_eval(NULL), surf_fit_normal(1.0),
        surf_fit_gf_bg(false), surf_fit_grad(NULL), surf_fit_hess(NULL),
        surf_fit_eval_bg_grad(NULL), surf_fit_eval_bg_hess(NULL),
        discr_tc(dynamic_cast<DiscreteAdaptTC *>(tc)),
        fdflag(false), dxscale(1.0e3), fd_call_flag(false), exact_action(false)
   { PA.enabled = false; }

   TMOP_Integrator(TMOP_QualityMetric *m, TargetConstructor *tc)
      : TMOP_Integrator(m, tc, m) { }

   ~TMOP_Integrator();

   /// Release the device memory of large PA allocations. This will copy device
   /// memory back to the host before releasing.
   void ReleasePADeviceMemory(bool copy_to_host = true);

   /// Prescribe a set of integration rules; relevant for mixed meshes.
   /** This function has priority over SetIntRule(), if both are called. */
   void SetIntegrationRules(IntegrationRules &irules, int order)
   {
      IntegRules = &irules;
      integ_order = order;
   }

   /// Sets a scaling Coefficient for the quality metric term of the integrator.
   /** With this addition, the integrator becomes
          @f$ \int w1 W(Jpt) dx @f$.

       Note that the Coefficient is evaluated in the physical configuration and
       not in the target configuration which may be undefined. */
   void SetCoefficient(Coefficient &w1) { metric_coeff = &w1; }

   /** @brief Limiting of the mesh displacements (general version).

       Adds the term @f$ \int w_0 f(x, x_0, d) dx @f$, where f is a measure of
       the displacement between x and x_0, given the max allowed displacement d.

       @param[in] n0     Original mesh node coordinates (x0 above).
       @param[in] dist   Allowed displacement in physical space (d above).
       @param[in] w0     Coefficient scaling the limiting integral.
       @param[in] lfunc  TMOP_LimiterFunction defining the function f. If
                         NULL, a TMOP_QuadraticLimiter will be used. The
                         TMOP_Integrator assumes ownership of this pointer. */
   void EnableLimiting(const GridFunction &n0, const GridFunction &dist,
                       Coefficient &w0, TMOP_LimiterFunction *lfunc = NULL);

   /** @brief Adds a limiting term to the integrator with limiting distance
       function (@a dist in the general version of the method) equal to 1. */
   void EnableLimiting(const GridFunction &n0, Coefficient &w0,
                       TMOP_LimiterFunction *lfunc = NULL);

   /** @brief Restriction of the node positions to certain regions.

       Adds the term @f$ \int c (z(x) - z_0(x_0))^2 @f$, where z0(x0) is a given
       function on the starting mesh, and z(x) is its image on the new mesh.
       Minimizing this term means that a node at x0 is allowed to move to a
       position x(x0) only if z(x) ~ z0(x0).
       Such term can be used for tangential mesh relaxation.

       @param[in] z0     Function z0 that controls the adaptive limiting.
       @param[in] coeff  Coefficient c for the above integral.
       @param[in] ae     AdaptivityEvaluator to compute z(x) from z0(x0). */
   void EnableAdaptiveLimiting(const GridFunction &z0, Coefficient &coeff,
                               AdaptivityEvaluator &ae);
#ifdef MFEM_USE_MPI
   /// Parallel support for adaptive limiting.
   void EnableAdaptiveLimiting(const ParGridFunction &z0, Coefficient &coeff,
                               AdaptivityEvaluator &ae);
#endif

   /** @brief Fitting of certain DOFs to the zero level set of a function.

       Having a level set function s0(x0) on the starting mesh, and a set of
       marked nodes (or DOFs), we move these nodes to the zero level set of s0.
       If s(x) is the image of s0(x0) on the current mesh, this function adds to
       the TMOP functional the term @f$ \int c \bar{s}(x))^2 @f$, where
       @f$\bar{s}(x)@f$ is the restriction of s(x) on the aligned DOFs.
       Minimizing this term means that a marked node at x0 is allowed to move to
       a position x(x0) only if s(x) ~ 0.
       Such term can be used for surface fitting and tangential relaxation.

       @param[in] s0      The level set function on the initial mesh.
       @param[in] smarker Indicates which DOFs will be aligned.
       @param[in] coeff   Coefficient c for the above integral.
       @param[in] ae      AdaptivityEvaluator to compute s(x) from s0(x0). */
   void EnableSurfaceFitting(const GridFunction &s0,
                             const Array<bool> &smarker, Coefficient &coeff,
                             AdaptivityEvaluator &ae);
   void EnableSurfaceFittingFromSource(const ParGridFunction &s0_bg,
                                       ParGridFunction &s0,
                                       const Array<bool> &smarker,
                                       Coefficient &coeff,
                                       AdaptivityEvaluator &ae,
                                       const ParGridFunction &s0_bg_grad,
                                       ParGridFunction &s0_grad,
                                       AdaptivityEvaluator &age,
                                       const ParGridFunction &s0_bg_hess,
                                       ParGridFunction &s0_hess,
                                       AdaptivityEvaluator &ahe);

#ifdef MFEM_USE_MPI
   /// Parallel support for surface fitting.
   void EnableSurfaceFitting(const ParGridFunction &s0,
                             const Array<bool> &smarker, Coefficient &coeff,
                             AdaptivityEvaluator &ae);
#endif
   void GetSurfaceFittingErrors(double &err_avg, double &err_max);
   bool IsSurfaceFittingEnabled() { return (surf_fit_gf != NULL); }

   /// Update the original/reference nodes used for limiting.
   void SetLimitingNodes(const GridFunction &n0) { lim_nodes0 = &n0; }

   /** @brief Computes the integral of W(Jacobian(Trt)) over a target zone.
       @param[in] el     Type of FiniteElement.
       @param[in] T      Mesh element transformation.
       @param[in] elfun  Physical coordinates of the zone. */
   virtual double GetElementEnergy(const FiniteElement &el,
                                   ElementTransformation &T,
                                   const Vector &elfun);

   /** @brief Computes the mean of the energies of the given element's children.

       In addition to the inputs for GetElementEnergy, this function requires an
       IntegrationRule to be specified that will give the decomposition of the
       given element based on the refinement type being considered. */
   virtual double GetRefinementElementEnergy(const FiniteElement &el,
                                             ElementTransformation &T,
                                             const Vector &elfun,
                                             const IntegrationRule &irule);

   /// This function is similar to GetElementEnergy, but ignores components
   /// such as limiting etc. to compute the element energy.
   virtual double GetDerefinementElementEnergy(const FiniteElement &el,
                                               ElementTransformation &T,
                                               const Vector &elfun);

   virtual void AssembleElementVector(const FiniteElement &el,
                                      ElementTransformation &T,
                                      const Vector &elfun, Vector &elvect);

   virtual void AssembleElementGrad(const FiniteElement &el,
                                    ElementTransformation &T,
                                    const Vector &elfun, DenseMatrix &elmat);

   TMOP_QualityMetric &GetAMRQualityMetric() { return *h_metric; }

   void UpdateAfterMeshTopologyChange();
#ifdef MFEM_USE_MPI
   void ParUpdateAfterMeshTopologyChange();
#endif

   // PA extension
   using NonlinearFormIntegrator::AssemblePA;
   virtual void AssemblePA(const FiniteElementSpace&);

   virtual void AssembleGradPA(const Vector&, const FiniteElementSpace&);

   virtual double GetLocalStateEnergyPA(const Vector&) const;

   virtual void AddMultPA(const Vector&, Vector&) const;

   virtual void AddMultGradPA(const Vector&, Vector&) const;

   virtual void AssembleGradDiagonalPA(Vector&) const;

   DiscreteAdaptTC *GetDiscreteAdaptTC() const { return discr_tc; }

   /** @brief Computes the normalization factors of the metric and limiting
       integrals using the mesh position given by @a x. */
   void EnableNormalization(const GridFunction &x);
#ifdef MFEM_USE_MPI
   void ParEnableNormalization(const ParGridFunction &x);
#endif

   /** @brief Enables FD-based approximation and computes dx. */
   void EnableFiniteDifferences(const GridFunction &x);
#ifdef MFEM_USE_MPI
   void EnableFiniteDifferences(const ParGridFunction &x);
#endif

   void   SetFDhScale(double dxscale_) { dxscale = dxscale_; }
   bool   GetFDFlag() const { return fdflag; }
   double GetFDh()    const { return dx; }

   /** @brief Flag to control if exact action of Integration is effected. */
   void SetExactActionFlag(bool flag_) { exact_action = flag_; }

   /// Update the surface fitting weight as surf_fit_coeff *= factor;
   void UpdateSurfaceFittingWeight(double factor);

   /// Get the surface fitting weight.
   double GetSurfaceFittingWeight();

   /// Computes quantiles needed for UntangleMetrics. Note that in parallel,
   /// the ParFiniteElementSpace must be passed as argument for consistency
   /// across MPI ranks.
   void ComputeUntangleMetricQuantiles(const Vector &x,
                                       const FiniteElementSpace &fes);
};

class TMOPComboIntegrator : public NonlinearFormIntegrator
{
protected:
   // Integrators in the combination. Owned.
   Array<TMOP_Integrator *> tmopi;

public:
   TMOPComboIntegrator() : tmopi(0) { }

   ~TMOPComboIntegrator()
   {
      for (int i = 0; i < tmopi.Size(); i++) { delete tmopi[i]; }
   }

   /// Adds a new TMOP_Integrator to the combination.
   void AddTMOPIntegrator(TMOP_Integrator *ti) { tmopi.Append(ti); }

   const Array<TMOP_Integrator *> &GetTMOPIntegrators() const { return tmopi; }

   /// Adds the limiting term to the first integrator. Disables it for the rest.
   void EnableLimiting(const GridFunction &n0, const GridFunction &dist,
                       Coefficient &w0, TMOP_LimiterFunction *lfunc = NULL);

   /** @brief Adds the limiting term to the first integrator. Disables it for
       the rest (@a dist in the general version of the method) equal to 1. */
   void EnableLimiting(const GridFunction &n0, Coefficient &w0,
                       TMOP_LimiterFunction *lfunc = NULL);

   /// Update the original/reference nodes used for limiting.
   void SetLimitingNodes(const GridFunction &n0);

   virtual double GetElementEnergy(const FiniteElement &el,
                                   ElementTransformation &T,
                                   const Vector &elfun);
   virtual void AssembleElementVector(const FiniteElement &el,
                                      ElementTransformation &T,
                                      const Vector &elfun, Vector &elvect);
   virtual void AssembleElementGrad(const FiniteElement &el,
                                    ElementTransformation &T,
                                    const Vector &elfun, DenseMatrix &elmat);

   virtual double GetRefinementElementEnergy(const FiniteElement &el,
                                             ElementTransformation &T,
                                             const Vector &elfun,
                                             const IntegrationRule &irule);

   virtual double GetDerefinementElementEnergy(const FiniteElement &el,
                                               ElementTransformation &T,
                                               const Vector &elfun);

   /// Normalization factor that considers all integrators in the combination.
   void EnableNormalization(const GridFunction &x);
#ifdef MFEM_USE_MPI
   void ParEnableNormalization(const ParGridFunction &x);
#endif

   // PA extension
   using NonlinearFormIntegrator::AssemblePA;
   virtual void AssemblePA(const FiniteElementSpace&);
   virtual void AssembleGradPA(const Vector&, const FiniteElementSpace&);
   virtual double GetLocalStateEnergyPA(const Vector&) const;
   virtual void AddMultPA(const Vector&, Vector&) const;
   virtual void AddMultGradPA(const Vector&, Vector&) const;
   virtual void AssembleGradDiagonalPA(Vector&) const;
};

/// Interpolates the @a metric's values at the nodes of @a metric_gf.
/** Assumes that @a metric_gf's FiniteElementSpace is initialized. */
void InterpolateTMOP_QualityMetric(TMOP_QualityMetric &metric,
                                   const TargetConstructor &tc,
                                   const Mesh &mesh, GridFunction &metric_gf);
}

#endif<|MERGE_RESOLUTION|>--- conflicted
+++ resolved
@@ -104,23 +104,6 @@
                           const double weight, DenseMatrix &A) const;
 };
 
-<<<<<<< HEAD
-class TMOP_Metric_000 : public TMOP_QualityMetric
-{
-protected:
-   mutable InvariantsEvaluator2D<double> ie;
-
-public:
-   // W = |J|^2.
-   virtual double EvalW(const DenseMatrix &Jpt) const;
-
-   virtual void EvalP(const DenseMatrix &Jpt, DenseMatrix &P) const;
-
-   virtual void AssembleH(const DenseMatrix &Jpt, const DenseMatrix &DS,
-                          const double weight, DenseMatrix &A) const;
-
-   virtual int Id() const { return 0; }
-=======
 /// Simultaneous Untangler + Worst Case Improvement Metric
 /// Uses a base metric mu and is defined as:
 /// mu_tilde = mu_hat,                 when WorstCaseType = None,
@@ -202,7 +185,23 @@
    virtual BarrierType GetBarrierType() { return btype; }
 
    virtual WorstCaseType GetWorstCaseType() { return wctype; }
->>>>>>> fcf50aae
+};
+
+class TMOP_Metric_000 : public TMOP_QualityMetric
+{
+protected:
+   mutable InvariantsEvaluator2D<double> ie;
+
+public:
+   // W = |J|^2.
+    virtual double EvalW(const DenseMatrix &Jpt) const { return 0.0; };
+
+    virtual void EvalP(const DenseMatrix &Jpt, DenseMatrix &P) const {P=0.0;};
+
+   virtual void AssembleH(const DenseMatrix &Jpt, const DenseMatrix &DS,
+                          const double weight, DenseMatrix &A) const {A=0.0;};
+
+   virtual int Id() const { return 0; }
 };
 
 /// 2D non-barrier metric without a type.
