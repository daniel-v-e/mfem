--- conflicted
+++ resolved
@@ -184,15 +184,6 @@
        If used, this method must be called before assembly. */
    void SetAssemblyLevel(AssemblyLevel assembly_level);
 
-<<<<<<< HEAD
-   /** @brief Force the sparse matrix entries to be sorted when using
-       AssemblyLevel::FULL.
-
-       When assembling on device the assembly algorithm uses atomic
-       operations to insert values in the sparse matrix. Calling this
-       method forces a sorting algorithm to be called at the end of
-       the assembly procedure.
-=======
    /** @brief Force the sparse matrix column indices to be sorted when using
        AssemblyLevel::FULL.
 
@@ -202,7 +193,6 @@
        set to @a true forces a sorting algorithm to be called at the end of the
        assembly procedure to ensure sorted column indices (and therefore
        deterministic results).
->>>>>>> 81804122
    */
    void EnableSparseMatrixSorting(bool enable_it)
    {
