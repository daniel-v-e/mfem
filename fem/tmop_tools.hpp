// Copyright (c) 2010-2023, Lawrence Livermore National Security, LLC. Produced
// at the Lawrence Livermore National Laboratory. All Rights reserved. See files
// LICENSE and NOTICE for details. LLNL-CODE-806117.
//
// This file is part of the MFEM library. For more information and source code
// availability visit https://mfem.org.
//
// MFEM is free software; you can redistribute it and/or modify it under the
// terms of the BSD-3 license. We welcome feedback and contributions, see file
// CONTRIBUTING.md for details.

#ifndef MFEM_TMOP_TOOLS_HPP
#define MFEM_TMOP_TOOLS_HPP

#include "bilinearform.hpp"
#include "pbilinearform.hpp"
#include "tmop.hpp"
#include "gslib.hpp"

namespace mfem
{

// Performs the full remap advection loop.
class AdvectorCG : public AdaptivityEvaluator
{
private:
   RK4Solver ode_solver;
   Vector nodes0;
   Vector field0;
   const double dt_scale;
   const AssemblyLevel al;
   MemoryType opt_mt = MemoryType::DEFAULT;

   void ComputeAtNewPositionScalar(const Vector &new_nodes, Vector &new_field);
public:
   AdvectorCG(AssemblyLevel al = AssemblyLevel::LEGACY,
              double timestep_scale = 0.5)
      : AdaptivityEvaluator(),
        ode_solver(), nodes0(), field0(), dt_scale(timestep_scale), al(al) { }

   virtual void SetInitialField(const Vector &init_nodes,
                                const Vector &init_field);

   virtual void ComputeAtNewPosition(const Vector &new_nodes,
                                     Vector &new_field,
                                     int new_nodes_ordering = Ordering::byNODES);

   /// Set the memory type used for large memory allocations. This memory type
   /// is used when constructing the AdvectorCGOper but currently only for the
   /// parallel variant.
   void SetMemoryType(MemoryType mt) { opt_mt = mt; }
};

#ifdef MFEM_USE_GSLIB
class InterpolatorFP : public AdaptivityEvaluator
{
private:
   Vector nodes0;
   GridFunction field0_gf;
   FindPointsGSLIB *finder;
public:
   InterpolatorFP() : finder(NULL) { }

   virtual void SetInitialField(const Vector &init_nodes,
                                const Vector &init_field);

   virtual void ComputeAtNewPosition(const Vector &new_nodes,
                                     Vector &new_field,
                                     int new_nodes_ordering = Ordering::byNODES);

   const FindPointsGSLIB *GetFindPointsGSLIB() const
   {
      return finder;
   }

   ~InterpolatorFP()
   {
      finder->FreeData();
      delete finder;
   }
};
#endif

/// Performs a single remap advection step in serial.
class SerialAdvectorCGOper : public TimeDependentOperator
{
protected:
   const Vector &x0;
   Vector &x_now;
   GridFunction &u;
   VectorGridFunctionCoefficient u_coeff;
   mutable BilinearForm M, K;
   const AssemblyLevel al;

public:
   /** Here @a fes is the FESpace of the function that will be moved. Note
       that Mult() moves the nodes of the mesh corresponding to @a fes. */
   SerialAdvectorCGOper(const Vector &x_start, GridFunction &vel,
                        FiniteElementSpace &fes,
                        AssemblyLevel al = AssemblyLevel::LEGACY);

   virtual void Mult(const Vector &ind, Vector &di_dt) const;
};

#ifdef MFEM_USE_MPI
/// Performs a single remap advection step in parallel.
class ParAdvectorCGOper : public TimeDependentOperator
{
protected:
   const Vector &x0;
   Vector &x_now;
   GridFunction &u;
   VectorGridFunctionCoefficient u_coeff;
   mutable ParBilinearForm M, K;
   const AssemblyLevel al;

public:
   /** Here @a pfes is the ParFESpace of the function that will be moved. Note
       that Mult() moves the nodes of the mesh corresponding to @a pfes.
       @a mt is used to set the memory type of the integrators. */
   ParAdvectorCGOper(const Vector &x_start, GridFunction &vel,
                     ParFiniteElementSpace &pfes,
                     AssemblyLevel al = AssemblyLevel::LEGACY,
                     MemoryType mt = MemoryType::DEFAULT);

   virtual void Mult(const Vector &ind, Vector &di_dt) const;
};
#endif

class TMOPNewtonSolver : public LBFGSSolver
{
protected:
   // 0 - Newton, 1 - LBFGS.
   int solver_type;
   bool parallel;

<<<<<<< HEAD
   // Minimum detJ.
   // Line search step is rejected if min(detJ) <= min_detJ_threshold
=======
   // Line search step is rejected if min(detJ) <= min_detJ_threshold.
>>>>>>> 2bdecef5
   double min_detJ_threshold = 0.0;

   // Surface fitting variables.
   mutable double surf_fit_err_avg_prvs = 10000.0;
   mutable double surf_fit_err_avg, surf_fit_err_max;
   mutable bool update_surf_fit_coeff = false;
   double surf_fit_max_threshold = -1.0;
   double surf_fit_rel_change_threshold = 0.001;
   double surf_fit_scale_factor = 0.0;
   mutable int adapt_inc_count = 0;
   mutable int max_adapt_inc_count = 10;

   // Minimum determinant over the whole mesh. Used for mesh untangling.
   double *min_det_ptr = nullptr;
   // Flag to compute minimum determinant and maximum metric in ProcessNewState,
   // which is required for TMOP_WorstCaseUntangleOptimizer_Metric.
   mutable bool compute_metric_quantile_flag = true;

   // Quadrature points that are checked for negative Jacobians etc.
   const IntegrationRule &ir;
   // These fields are relevant for mixed meshes.
   IntegrationRules *IntegRules;
   int integ_order;

   MemoryType temp_mt = MemoryType::DEFAULT;

   const IntegrationRule &GetIntegrationRule(const FiniteElement &el) const
   {
      if (IntegRules)
      {
         return IntegRules->Get(el.GetGeomType(), integ_order);
      }
      return ir;
   }

   void UpdateDiscreteTC(const TMOP_Integrator &ti, const Vector &x_new,
                         int x_ordering = Ordering::byNODES) const;

   double ComputeMinDet(const Vector &x_loc,
                        const FiniteElementSpace &fes) const;

   double MinDetJpr_2D(const FiniteElementSpace*, const Vector&) const;
   double MinDetJpr_3D(const FiniteElementSpace*, const Vector&) const;

   /** @name Methods for adaptive surface fitting weight. */
   ///@{
   /// Get the average and maximum surface fitting error at the marked nodes.
   /// If there is more than 1 TMOP integrator, we get the maximum of the
   /// average and maximum error over all integrators.
   virtual void GetSurfaceFittingError(double &err_avg, double &err_max) const;

   /// Update surface fitting weight as surf_fit_weight *= factor.
   void UpdateSurfaceFittingWeight(double factor) const;

   /// Get the surface fitting weight for all the TMOP integrators.
   void GetSurfaceFittingWeight(Array<double> &weights) const;
   ///@}

public:
#ifdef MFEM_USE_MPI
   TMOPNewtonSolver(MPI_Comm comm, const IntegrationRule &irule, int type = 0)
      : LBFGSSolver(comm), solver_type(type), parallel(true),
        ir(irule), IntegRules(NULL), integ_order(-1) { }
#endif
   TMOPNewtonSolver(const IntegrationRule &irule, int type = 0)
      : LBFGSSolver(), solver_type(type), parallel(false),
        ir(irule), IntegRules(NULL), integ_order(-1) { }

   /// Prescribe a set of integration rules; relevant for mixed meshes.
   /** If called, this function has priority over the IntegrationRule given to
       the constructor of the class. */
   void SetIntegrationRules(IntegrationRules &irules, int order)
   {
      IntegRules = &irules;
      integ_order = order;
   }

   void SetMinDetPtr(double *md_ptr) { min_det_ptr = md_ptr; }

   /// Set the memory type for temporary memory allocations.
   void SetTempMemoryType(MemoryType mt) { temp_mt = mt; }

   /// Compute scaling factor for the node movement direction using line-search.
   /// We impose constraints on TMOP energy, gradient, minimum Jacobian of
   /// the mesh, and (optionally) on the surface fitting error.
   virtual double ComputeScalingFactor(const Vector &x, const Vector &b) const;

   /// Update (i) discrete functions at new nodal positions, and
   /// (ii) surface fitting weight.
   virtual void ProcessNewState(const Vector &x) const;

   /** @name Methods for adaptive surface fitting weight. (Experimental) */
   /// Enable/Disable adaptive surface fitting weight.
   /// The weight is modified after each TMOPNewtonSolver iteration as:
   /// w_{k+1} = w_{k} * @a surf_fit_scale_factor if relative change in
   /// max surface fitting error < @a surf_fit_rel_change_threshold.
   /// The solver terminates if the maximum surface fitting error does
   /// not sufficiently decrease for @a max_adapt_inc_count consecutive
   /// solver iterations or if the max error falls below @a surf_fit_max_threshold.
   void EnableAdaptiveSurfaceFitting()
   {
      surf_fit_scale_factor = 10.0;
      surf_fit_rel_change_threshold = 0.001;
   }
   void SetAdaptiveSurfaceFittingScalingFactor(double factor)
   {
      surf_fit_scale_factor = factor;
   }
   void SetAdaptiveSurfaceFittingRelativeChangeThreshold(double threshold)
   {
      surf_fit_rel_change_threshold = threshold;
   }
   void SetMaxNumberofIncrementsForAdaptiveFitting(int count)
   {
      max_adapt_inc_count = count;
   }
   void SetTerminationWithMaxSurfaceFittingError(double max_error)
   {
      surf_fit_max_threshold = max_error;
   }
   void SetMinimumDeterminantThreshold(double threshold)
   {
      min_detJ_threshold = threshold;
   }

   virtual void Mult(const Vector &b, Vector &x) const
   {
      if (solver_type == 0)
      {
         NewtonSolver::Mult(b, x);
      }
      else if (solver_type == 1)
      {
         LBFGSSolver::Mult(b, x);
      }
      else { MFEM_ABORT("Invalid type"); }
   }

   virtual void SetSolver(Solver &solver)
   {
      if (solver_type == 0)
      {
         NewtonSolver::SetSolver(solver);
      }
      else if (solver_type == 1)
      {
         LBFGSSolver::SetSolver(solver);
      }
      else { MFEM_ABORT("Invalid type"); }
   }
   virtual void SetPreconditioner(Solver &pr) { SetSolver(pr); }
};

void vis_tmop_metric_s(int order, TMOP_QualityMetric &qm,
                       const TargetConstructor &tc, Mesh &pmesh,
                       char *title, int position);
#ifdef MFEM_USE_MPI
void vis_tmop_metric_p(int order, TMOP_QualityMetric &qm,
                       const TargetConstructor &tc, ParMesh &pmesh,
                       char *title, int position);
#endif

}

#endif<|MERGE_RESOLUTION|>--- conflicted
+++ resolved
@@ -134,12 +134,7 @@
    int solver_type;
    bool parallel;
 
-<<<<<<< HEAD
-   // Minimum detJ.
-   // Line search step is rejected if min(detJ) <= min_detJ_threshold
-=======
    // Line search step is rejected if min(detJ) <= min_detJ_threshold.
->>>>>>> 2bdecef5
    double min_detJ_threshold = 0.0;
 
    // Surface fitting variables.
