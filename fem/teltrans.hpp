// Copyright (c) 2010-2020, Lawrence Livermore National Security, LLC. Produced
// at the Lawrence Livermore National Laboratory. All Rights reserved. See files
// LICENSE and NOTICE for details. LLNL-CODE-806117.
//
// This file is part of the MFEM library. For more information and source code
// availability visit https://mfem.org.
//
// MFEM is free software; you can redistribute it and/or modify it under the
// terms of the BSD-3 license. We welcome feedback and contributions, see file
// CONTRIBUTING.md for details.

#ifndef MFEM_TEMPLATE_ELEMENT_TRANSFORMATION
#define MFEM_TEMPLATE_ELEMENT_TRANSFORMATION

#include "../config/tconfig.hpp"
#include "tevaluator.hpp"
#include "../mesh/element.hpp"

namespace mfem
{

// Templated element transformation classes, cf. eltrans.?pp

/** @brief Element transformation class, templated on a mesh type and an
    integration rule.
    It is constructed from a mesh (e.g. class TMesh) and shape evaluator
    (e.g. class ShapeEvaluator) objects. Allows computation of physical
    coordinates and Jacobian matrices corresponding to the reference integration
    points. The desired result is specified through the template subclass Result
    and stored in an object of the same type.
*/
template <typename Mesh_t, typename IR, typename real_t = double>
class TElementTransformation
{
public:
   typedef real_t                            real_type;
   typedef typename Mesh_t::FE_type          FE_type;
   typedef typename Mesh_t::FESpace_type     FESpace_type;
   typedef typename Mesh_t::nodeLayout_type  nodeLayout_type;
   typedef ShapeEvaluator<FE_type,IR,real_t> ShapeEval;

   typedef TElementTransformation<Mesh_t,IR,real_t> T_type;

   /// Enumeration for the result type of the TElementTransformation::Eval()
   /// method. The types can obtained by summing constants from this enumeration
   /// and used as a template parameter in struct Result.
   enum EvalOperations
   {
      EvalNone        = 0,
      EvalCoordinates = 1,
      EvalJacobians   = 2,
      LoadAttributes  = 4,
      LoadElementIdxs = 8
   };

<<<<<<< HEAD
   /// Determines at compile-time the operations needed for given coefficient and
   /// kernel
=======
   /// Determines at compile-time the operations needed for given coefficient
   /// and kernel
>>>>>>> dc4715e0
   template <typename coeff_t, typename kernel_t> struct Get
   {
      static const int EvalOps =
         (EvalCoordinates * coeff_t::uses_coordinates +
          EvalJacobians   * coeff_t::uses_Jacobians +
          LoadAttributes  * coeff_t::uses_attributes  +
          LoadElementIdxs * coeff_t::uses_element_idxs) |
         (EvalJacobians   * kernel_t::uses_Jacobians);
   };

   /** @brief Templated struct Result, used to specify the type result that is
       computed by the TElementTransformation::Eval() method and stored in this
       structure.
       @tparam EvalOps is a sum (bitwise or) of constants from the enum EvalOperations
       @tparam NE is the number of elements to be processed in the Eval() method.
       @tparam impl_traits_t specifies additional parameters and types to be used by the Eval() method
   */
   template<int EvalOps, typename impl_traits_t> struct Result;

   static const int dim  = Mesh_t::dim;
   static const int sdim = Mesh_t::space_dim;
   static const int dofs = FE_type::dofs;
   static const int qpts = IR::qpts;

protected:
#ifdef MFEM_TEMPLATE_ELTRANS_HAS_NODE_DOFS
   TTensor3<dofs,sdim,1,real_t> nodes_dof;
#endif

   ShapeEval        evaluator;
   FESpace_type     fes;
   nodeLayout_type  node_layout;
   const real_t    *nodes;

   const Element* const *elements;

   template <typename vint_t, int NE>
   inline MFEM_ALWAYS_INLINE
   void SetAttributes(int el, vint_t (&attrib)[NE]) const
   {
      const int vsize = sizeof(vint_t)/sizeof(attrib[0][0]);
      for (int i = 0; i < NE; i++)
      {
         for (int j = 0; j < vsize; i++)
         {
            attrib[i][j] = elements[el+j+i*vsize]->GetAttribute();
         }
      }
   }

public:
   // Constructor.
   TElementTransformation(const Mesh_t &mesh, const ShapeEval &eval)
      : evaluator(eval),
        fes(mesh.t_fes),
        node_layout(mesh.node_layout),
        nodes(mesh.Nodes.GetData()),               // real_t = double
        elements(mesh.m_mesh.GetElementsArray())
   { }

   /// Evaluate coordinates and/or Jacobian matrices at quadrature points.
   template<int EvalOps, typename impl_traits_t>
   inline MFEM_ALWAYS_INLINE
   void Eval(int el, Result<EvalOps,impl_traits_t> &F)
   {
      F.Eval(el, *this);
   }

#ifdef MFEM_TEMPLATE_ENABLE_SERIALIZE
   template<int EvalOps, typename impl_traits_t>
   inline MFEM_ALWAYS_INLINE
   void EvalSerialized(int el, const typename impl_traits_t::vreal_t *nodeData,
                       Result<EvalOps,impl_traits_t> &F)
   {
      F.EvalSerialized(el, *this, nodeData);
   }
#endif

   // Specialization of the Result<> class

   // Case EvalOps = 0 = EvalNone
   template <typename it_t> struct Result<0,it_t>
   {
      static const int ne = it_t::batch_size;
      typedef typename it_t::vreal_t vreal_t;
      // x_type x;
      // Jt_type Jt;
      // int attrib[NE];
      // int first_elem_idx;
      inline MFEM_ALWAYS_INLINE
      void Eval(int el, T_type &T)
      {
         // T.SetAttributes(el, attrib);
         // first_elem_idx = el;
      }
#ifdef MFEM_TEMPLATE_ENABLE_SERIALIZE
      inline MFEM_ALWAYS_INLINE
      void EvalSerialized(int el, T_type &T, const vreal_t *nodeData) { }
#endif
   };

   // Case EvalOps = 1 = EvalCoordinates
   template <typename it_t> struct Result<1,it_t>
   {
      static const int ne = it_t::batch_size;
      typedef typename it_t::vreal_t vreal_t;
#ifdef MFEM_TEMPLATE_ELTRANS_RESULT_HAS_NODES
      typedef TTensor3<qpts,sdim,NE,vreal_t,true> x_type;
#else
      typedef TTensor3<qpts,sdim,ne,vreal_t/*,true*/> x_type;
#endif
      x_type x;

      typedef TTensor3<dofs,sdim,ne,vreal_t> nodes_dof_t;
#ifdef MFEM_TEMPLATE_ELTRANS_RESULT_HAS_NODES
      nodes_dof_t nodes_dof;
#endif

      inline MFEM_ALWAYS_INLINE
      void Eval(int el, T_type &T)
      {
#ifdef MFEM_TEMPLATE_ELTRANS_HAS_NODE_DOFS
         MFEM_STATIC_ASSERT(ne == 1, "only ne == 1 is supported");
         TTensor3<dofs,sdim,1,vreal_t> &nodes_dof = T.nodes_dof;
#elif !defined(MFEM_TEMPLATE_ELTRANS_RESULT_HAS_NODES)
         nodes_dof_t nodes_dof;
#endif
         T.fes.SetElement(el);
         T.fes.VectorExtract(T.node_layout, T.nodes,
                             nodes_dof.layout, nodes_dof);
         T.evaluator.Calc(nodes_dof.layout.merge_23(), nodes_dof,
                          x.layout.merge_23(), x);
      }

#ifdef MFEM_TEMPLATE_ENABLE_SERIALIZE
      inline MFEM_ALWAYS_INLINE
      void EvalSerialized(int el, T_type &T, const vreal_t *nodeData)
      {
         const int SS = sizeof(nodeData[0])/sizeof(nodeData[0][0]);
         MFEM_ASSERT(el % (SS*ne) == 0, "invalid element index: " << el);
         T.evaluator.Calc(nodes_dof_t::layout.merge_23(),
                          &nodeData[el/SS*nodes_dof_t::size],
                          x.layout.merge_23(), x);
      }
#endif
   };

   // Case EvalOps = 2 = EvalJacobians
   template <typename it_t> struct Result<2,it_t>
   {
      static const int ne = it_t::batch_size;
      typedef typename it_t::vreal_t vreal_t;
#ifdef MFEM_TEMPLATE_ELTRANS_RESULT_HAS_NODES
      typedef TTensor4<qpts,dim,sdim,ne,vreal_t,true> Jt_type;
#else
      typedef TTensor4<qpts,dim,sdim,ne,vreal_t/*,true*/> Jt_type;
#endif
      Jt_type Jt;

      typedef TTensor3<dofs,sdim,ne,vreal_t> nodes_dof_t;
#ifdef MFEM_TEMPLATE_ELTRANS_RESULT_HAS_NODES
      nodes_dof_t nodes_dof;
#endif

      inline MFEM_ALWAYS_INLINE
      void Eval(int el, T_type &T)
      {
#ifdef MFEM_TEMPLATE_ELTRANS_HAS_NODE_DOFS
         MFEM_STATIC_ASSERT(ne == 1, "only ne == 1 is supported");
         TTensor3<dofs,sdim,1,vreal_t> &nodes_dof = T.nodes_dof;
#elif !defined(MFEM_TEMPLATE_ELTRANS_RESULT_HAS_NODES)
         nodes_dof_t nodes_dof;
#endif
         T.fes.SetElement(el);
         T.fes.VectorExtract(T.node_layout, T.nodes,
                             nodes_dof.layout, nodes_dof);
         T.evaluator.CalcGrad(nodes_dof.layout.merge_23(), nodes_dof,
                              Jt.layout.merge_34(), Jt);
      }

#ifdef MFEM_TEMPLATE_ENABLE_SERIALIZE
      inline MFEM_ALWAYS_INLINE
      void EvalSerialized(int el, T_type &T, const vreal_t *nodeData)
      {
         const int SS = sizeof(nodeData[0])/sizeof(nodeData[0][0]);
         MFEM_ASSERT(el % (SS*ne) == 0, "invalid element index: " << el);
         T.evaluator.CalcGrad(nodes_dof_t::layout.merge_23(),
                              &nodeData[el/SS*nodes_dof_t::size],
                              Jt.layout.merge_34(), Jt);
      }
#endif
   };

   // Case EvalOps = 3 = EvalCoordinates|EvalJacobians
   template <typename it_t> struct Result<3,it_t>
   {
      static const int ne = it_t::batch_size;
      typedef typename it_t::vreal_t vreal_t;
      typedef TTensor3<qpts,sdim,ne,vreal_t,true> x_type;
      x_type x;
#ifdef MFEM_TEMPLATE_ELTRANS_RESULT_HAS_NODES
      typedef TTensor4<qpts,dim,sdim,ne,vreal_t,true> Jt_type;
#else
      typedef TTensor4<qpts,dim,sdim,ne,vreal_t/*,true*/> Jt_type;
#endif
      Jt_type Jt;

      typedef TTensor3<dofs,sdim,ne,vreal_t> nodes_dof_t;
#ifdef MFEM_TEMPLATE_ELTRANS_RESULT_HAS_NODES
      nodes_dof_t nodes_dof;
#endif

      inline MFEM_ALWAYS_INLINE
      void Eval(int el, T_type &T)
      {
#ifdef MFEM_TEMPLATE_ELTRANS_HAS_NODE_DOFS
         MFEM_STATIC_ASSERT(ne == 1, "only ne == 1 is supported");
         TTensor3<dofs,sdim,1,vreal_t> &nodes_dof = T.nodes_dof;
#elif !defined(MFEM_TEMPLATE_ELTRANS_RESULT_HAS_NODES)
         nodes_dof_t nodes_dof;
#endif
         T.fes.SetElement(el);
         T.fes.VectorExtract(T.node_layout, T.nodes,
                             nodes_dof.layout, nodes_dof);
         T.evaluator.Calc(nodes_dof.layout.merge_23(), nodes_dof,
                          x.layout.merge_23(), x);
         T.evaluator.CalcGrad(nodes_dof.layout.merge_23(), nodes_dof,
                              Jt.layout.merge_34(), Jt);
      }

#ifdef MFEM_TEMPLATE_ENABLE_SERIALIZE
      inline MFEM_ALWAYS_INLINE
      void EvalSerialized(int el, T_type &T, const vreal_t *nodeData)
      {
         const int SS = sizeof(nodeData[0])/sizeof(nodeData[0][0]);
         MFEM_ASSERT(el % (SS*ne) == 0, "invalid element index: " << el);
         T.evaluator.Calc(nodes_dof_t::layout.merge_23(),
                          &nodeData[el/SS*nodes_dof_t::size],
                          x.layout.merge_23(), x);
         T.evaluator.CalcGrad(nodes_dof_t::layout.merge_23(),
                              &nodeData[el/SS*nodes_dof_t::size],
                              Jt.layout.merge_34(), Jt);
      }
#endif
   };

   // Case EvalOps = 6 = EvalJacobians|LoadAttributes
   template <typename it_t> struct Result<6,it_t>
   {
      static const int ne = it_t::batch_size;
      typedef typename it_t::vreal_t vreal_t;
      typedef typename it_t::vint_t  vint_t;
#ifdef MFEM_TEMPLATE_ELTRANS_RESULT_HAS_NODES
      typedef TTensor4<qpts,dim,sdim,ne,vreal_t,true> Jt_type;
#else
      typedef TTensor4<qpts,dim,sdim,ne,vreal_t/*,true*/> Jt_type;
#endif
      Jt_type Jt;

      typedef TTensor3<dofs,sdim,ne,vreal_t> nodes_dof_t;
#ifdef MFEM_TEMPLATE_ELTRANS_RESULT_HAS_NODES
      nodes_dof_t nodes_dof;
#endif
      vint_t attrib[ne];

      inline MFEM_ALWAYS_INLINE
      void Eval(int el, T_type &T)
      {
#ifdef MFEM_TEMPLATE_ELTRANS_HAS_NODE_DOFS
         MFEM_STATIC_ASSERT(ne == 1, "only ne == 1 is supported");
         TTensor3<dofs,sdim,1,vreal_t> &nodes_dof = T.nodes_dof;
#elif !defined(MFEM_TEMPLATE_ELTRANS_RESULT_HAS_NODES)
         nodes_dof_t nodes_dof;
#endif
         T.fes.SetElement(el);
         T.fes.VectorExtract(T.node_layout, T.nodes,
                             nodes_dof.layout, nodes_dof);
         T.evaluator.CalcGrad(nodes_dof.layout.merge_23(), nodes_dof,
                              Jt.layout.merge_34(), Jt);
         T.SetAttributes(el, attrib);
      }

#ifdef MFEM_TEMPLATE_ENABLE_SERIALIZE
      inline MFEM_ALWAYS_INLINE
      void EvalSerialized(int el, T_type &T, const vreal_t *nodeData)
      {
         const int SS = sizeof(nodeData[0])/sizeof(nodeData[0][0]);
         MFEM_ASSERT(el % (SS*ne) == 0, "invalid element index: " << el);
         T.evaluator.CalcGrad(nodes_dof_t::layout.merge_23(),
                              &nodeData[el/SS*nodes_dof_t::size],
                              Jt.layout.merge_34(), Jt);
         T.SetAttributes(el, attrib);
      }
#endif
   };

   // Case EvalOps = 10 = EvalJacobians|LoadElementIdxs
   template <typename it_t> struct Result<10,it_t>
   {
      static const int ne = it_t::batch_size;
      typedef typename it_t::vreal_t vreal_t;
#ifdef MFEM_TEMPLATE_ELTRANS_RESULT_HAS_NODES
      typedef TTensor4<qpts,dim,sdim,ne,vreal_t,true> Jt_type;
#else
      typedef TTensor4<qpts,dim,sdim,ne,vreal_t/*,true*/> Jt_type;
#endif
      Jt_type Jt;

      typedef TTensor3<dofs,sdim,ne,vreal_t> nodes_dof_t;
#ifdef MFEM_TEMPLATE_ELTRANS_RESULT_HAS_NODES
      nodes_dof_t nodes_dof;
#endif
      int first_elem_idx;

      inline MFEM_ALWAYS_INLINE
      void Eval(int el, T_type &T)
      {
#ifdef MFEM_TEMPLATE_ELTRANS_HAS_NODE_DOFS
         MFEM_STATIC_ASSERT(ne == 1, "only ne == 1 is supported");
         TTensor3<dofs,sdim,1,vreal_t> &nodes_dof = T.nodes_dof;
#elif !defined(MFEM_TEMPLATE_ELTRANS_RESULT_HAS_NODES)
         nodes_dof_t nodes_dof;
#endif
         T.fes.SetElement(el);
         T.fes.VectorExtract(T.node_layout, T.nodes,
                             nodes_dof.layout, nodes_dof);
         T.evaluator.CalcGrad(nodes_dof.layout.merge_23(), nodes_dof,
                              Jt.layout.merge_34(), Jt);
         first_elem_idx = el;
      }

#ifdef MFEM_TEMPLATE_ENABLE_SERIALIZE
      inline MFEM_ALWAYS_INLINE
      void EvalSerialized(int el, T_type &T, const vreal_t *nodeData)
      {
         const int SS = sizeof(nodeData[0])/sizeof(nodeData[0][0]);
         MFEM_ASSERT(el % (SS*ne) == 0, "invalid element index: " << el);
         T.evaluator.CalcGrad(nodes_dof_t::layout.merge_23(),
                              &nodeData[el/SS*nodes_dof_t::size],
                              Jt.layout.merge_34(), Jt);
         first_elem_idx = el;
      }
#endif
   };
};

} // namespace mfem

#endif // MFEM_TEMPLATE_ELEMENT_TRANSFORMATION<|MERGE_RESOLUTION|>--- conflicted
+++ resolved
@@ -53,13 +53,8 @@
       LoadElementIdxs = 8
    };
 
-<<<<<<< HEAD
-   /// Determines at compile-time the operations needed for given coefficient and
-   /// kernel
-=======
    /// Determines at compile-time the operations needed for given coefficient
    /// and kernel
->>>>>>> dc4715e0
    template <typename coeff_t, typename kernel_t> struct Get
    {
       static const int EvalOps =
