--- conflicted
+++ resolved
@@ -49,7 +49,6 @@
    return coarse_T;
 }
 
-<<<<<<< HEAD
 void Coefficient::EvalRevDiff(const double Q_bar,
                               ElementTransformation &T,
                               const IntegrationPoint &ip,
@@ -57,7 +56,8 @@
 {
    MFEM_ABORT("Coefficient::EvalRevDiff\n"
               "\tEvalRevDiff not implemented for this coefficient!\n");
-=======
+}
+
 void Coefficient::Project(QuadratureFunction &qf)
 {
    QuadratureSpaceBase &qspace = *qf.GetSpace();
@@ -81,7 +81,6 @@
 void ConstantCoefficient::Project(QuadratureFunction &qf)
 {
    qf = constant;
->>>>>>> 784102ad
 }
 
 double PWConstCoefficient::Eval(ElementTransformation & T,
@@ -155,7 +154,6 @@
    }
 }
 
-<<<<<<< HEAD
 void FunctionCoefficient::EvalRevDiff(const double Q_bar,
                                       ElementTransformation &T,
                                       const IntegrationPoint &ip,
@@ -182,7 +180,8 @@
    }
    static_cast<IsoparametricTransformation &>(T).TransformRevDiff(
       ip, transip_bar, PointMat_bar);
-=======
+}
+
 double CartesianCoefficient::Eval(ElementTransformation & T,
                                   const IntegrationPoint & ip)
 {
@@ -224,7 +223,6 @@
    T.Transform(ip, transip);
    return atan2(sqrt(transip[0] * transip[0] + transip[1] * transip[1]),
                 transip[2]);
->>>>>>> 784102ad
 }
 
 double GridFunctionCoefficient::Eval (ElementTransformation &T,
