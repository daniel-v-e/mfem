// Copyright (c) 2010-2022, Lawrence Livermore National Security, LLC. Produced
// at the Lawrence Livermore National Laboratory. All Rights reserved. See files
// LICENSE and NOTICE for details. LLNL-CODE-806117.
//
// This file is part of the MFEM library. For more information and source code
// availability visit https://mfem.org.
//
// MFEM is free software; you can redistribute it and/or modify it under the
// terms of the BSD-3 license. We welcome feedback and contributions, see file
// CONTRIBUTING.md for details.

#ifndef MFEM_PFESPACE
#define MFEM_PFESPACE

#include "../config/config.hpp"

#ifdef MFEM_USE_MPI

#include "../linalg/hypre.hpp"
#include "../mesh/pmesh.hpp"
#include "../mesh/nurbs.hpp"
#include "fespace.hpp"

namespace mfem
{

/// Abstract parallel finite element space.
class ParFiniteElementSpace : public FiniteElementSpace
{
private:
   /// MPI data.
   MPI_Comm MyComm;
   int NRanks, MyRank;

   /// Parallel mesh; #mesh points to this object as well. Not owned.
   ParMesh *pmesh;
   /** Parallel non-conforming mesh extension object; same as pmesh->pncmesh.
       Not owned. */
   ParNCMesh *pncmesh;

   /// GroupCommunicator on the local VDofs. Owned.
   GroupCommunicator *gcomm;

   /// Number of true dofs in this processor (local true dofs).
   mutable int ltdof_size;

   /// Number of vertex/edge/face/total ghost DOFs (nonconforming case).
   int ngvdofs, ngedofs, ngfdofs, ngdofs;

   /// The group of each local dof.
   Array<int> ldof_group;

   /// For a local dof: the local true dof number in the master of its group.
   mutable Array<int> ldof_ltdof;

   /// Offsets for the dofs in each processor in global numbering.
   mutable Array<HYPRE_BigInt> dof_offsets;

   /// Offsets for the true dofs in each processor in global numbering.
   mutable Array<HYPRE_BigInt> tdof_offsets;

   /// Offsets for the true dofs in neighbor processor in global numbering.
   mutable Array<HYPRE_BigInt> tdof_nb_offsets;

   /// Previous 'dof_offsets' (before Update()), column partition of T.
   Array<HYPRE_BigInt> old_dof_offsets;

   /// The sign of the basis functions at the scalar local dofs.
   Array<int> ldof_sign;

   /// The matrix P (interpolation from true dof to dof). Owned.
   mutable HypreParMatrix *P;
   /// Optimized action-only prolongation operator for conforming meshes. Owned.
   mutable Operator *Pconf;

   /** Used to indicate that the space is nonconforming (even if the underlying
       mesh has NULL @a ncmesh). This occurs in low-order preconditioning on
       nonconforming meshes. */
   bool nonconf_P;

   /// The (block-diagonal) matrix R (restriction of dof to true dof). Owned.
   mutable SparseMatrix *R;
   /// Optimized action-only restriction operator for conforming meshes. Owned.
   mutable Operator *Rconf;
   /** Transpose of R or Rconf. For conforming mesh, this is a matrix-free
       (Device)ConformingProlongationOperator, for a non-conforming mesh
       this is a TransposeOperator wrapping R. */
   mutable Operator *R_transpose;

   /// Flag indicating the existence of shared triangles with interior ND dofs
   bool nd_strias;

   /// Resets nd_strias flag at constuction or after rebalancing
   void CheckNDSTriaDofs();

   ParNURBSExtension *pNURBSext() const
   { return dynamic_cast<ParNURBSExtension *>(NURBSext); }

   static ParNURBSExtension *MakeLocalNURBSext(
      const NURBSExtension *globNURBSext, const NURBSExtension *parNURBSext);

   GroupTopology &GetGroupTopo() const
   { return (NURBSext) ? pNURBSext()->gtopo : pmesh->gtopo; }

   // Auxiliary method used in constructors
   void ParInit(ParMesh *pm);

   void Construct();
   void Destroy();

   // ldof_type = 0 : DOFs communicator, otherwise VDOFs communicator
   void GetGroupComm(GroupCommunicator &gcomm, int ldof_type,
                     Array<int> *ldof_sign = NULL);

   /// Construct dof_offsets and tdof_offsets using global communication.
   void GenerateGlobalOffsets() const;

   /// Construct ldof_group and ldof_ltdof.
   void ConstructTrueDofs();
   void ConstructTrueNURBSDofs();

   void ApplyLDofSigns(Array<int> &dofs) const;
   void ApplyLDofSigns(Table &el_dof) const;

   typedef NCMesh::MeshId MeshId;
   typedef ParNCMesh::GroupId GroupId;

   void GetGhostVertexDofs(const MeshId &id, Array<int> &dofs) const;
   void GetGhostEdgeDofs(const MeshId &edge_id, Array<int> &dofs) const;
   void GetGhostFaceDofs(const MeshId &face_id, Array<int> &dofs) const;

   void GetGhostDofs(int entity, const MeshId &id, Array<int> &dofs) const;
   /// Return the dofs associated with the interior of the given mesh entity.
   void GetBareDofs(int entity, int index, Array<int> &dofs) const;

   int  PackDof(int entity, int index, int edof) const;
   void UnpackDof(int dof, int &entity, int &index, int &edof) const;

#ifdef MFEM_PMATRIX_STATS
   mutable int n_msgs_sent, n_msgs_recv;
   mutable int n_rows_sent, n_rows_recv, n_rows_fwd;
#endif

   void ScheduleSendRow(const struct PMatrixRow &row, int dof, GroupId group_id,
                        std::map<int, class NeighborRowMessage> &send_msg) const;

   void ForwardRow(const struct PMatrixRow &row, int dof,
                   GroupId group_sent_id, GroupId group_id,
                   std::map<int, class NeighborRowMessage> &send_msg) const;

#ifdef MFEM_DEBUG_PMATRIX
   void DebugDumpDOFs(std::ostream &os,
                      const SparseMatrix &deps,
                      const Array<GroupId> &dof_group,
                      const Array<GroupId> &dof_owner,
                      const Array<bool> &finalized) const;
#endif

   /// Helper: create a HypreParMatrix from a list of PMatrixRows.
   HypreParMatrix*
   MakeVDimHypreMatrix(const std::vector<struct PMatrixRow> &rows,
                       int local_rows, int local_cols,
                       Array<HYPRE_BigInt> &row_starts,
                       Array<HYPRE_BigInt> &col_starts) const;

   /// Build the P and R matrices.
   void Build_Dof_TrueDof_Matrix() const;

   /** Used when the ParMesh is non-conforming, i.e. pmesh->pncmesh != NULL.
       Constructs the matrices P and R, the DOF and true DOF offset arrays,
       and the DOF -> true DOF map ('dof_tdof'). Returns the number of
       vector true DOFs. All pointer arguments are optional and can be NULL. */
   int BuildParallelConformingInterpolation(HypreParMatrix **P, SparseMatrix **R,
                                            Array<HYPRE_BigInt> &dof_offs,
                                            Array<HYPRE_BigInt> &tdof_offs,
                                            Array<int> *dof_tdof,
                                            bool partial = false) const;

   /** Calculate a GridFunction migration matrix after mesh load balancing.
       The result is a parallel permutation matrix that can be used to update
       all grid functions defined on this space. */
   HypreParMatrix* RebalanceMatrix(int old_ndofs,
                                   const Table* old_elem_dof,
                                   const Table* old_elem_fos);

   /** Calculate a GridFunction restriction matrix after mesh derefinement.
       The matrix is constructed so that the new grid function interpolates
       the original function, i.e., the original function is evaluated at the
       nodes of the coarse function. */
   HypreParMatrix* ParallelDerefinementMatrix(int old_ndofs,
                                              const Table *old_elem_dof,
                                              const Table *old_elem_fos);

   /// Updates the internal mesh pointer. @warning @a new_mesh must be
   /// <b>topologically identical</b> to the existing mesh. Used if the address
   /// of the Mesh object has changed, e.g. in @a Mesh::Swap.
   virtual void UpdateMeshPointer(Mesh *new_mesh);

   /// Copies the prolongation and restriction matrices from @a fes.
   ///
   /// Used for low order preconditioning on non-conforming meshes. If the DOFs
   /// require a permutation, it will be supplied by non-NULL @a perm. NULL @a
   /// perm indicates that no permutation is required.
   virtual void CopyProlongationAndRestriction(const FiniteElementSpace &fes,
                                               const Array<int> *perm);

public:
   // Face-neighbor data
   // Number of face-neighbor dofs
   int num_face_nbr_dofs;
   // Face-neighbor-element to face-neighbor dof
   Table face_nbr_element_dof;
   // Face-neighbor-element face orientations
   Table face_nbr_element_fos;
   // Face-neighbor to ldof in the face-neighbor numbering
   Table face_nbr_ldof;
   // The global ldof indices of the face-neighbor dofs
   Array<HYPRE_BigInt> face_nbr_glob_dof_map;
   // Local face-neighbor data: face-neighbor to ldof
   Table send_face_nbr_ldof;

   /** @brief Copy constructor: deep copy all data from @a orig except the
       ParMesh, the FiniteElementCollection, and some derived data. */
   /** If the @a pmesh or @a fec pointers are NULL (default), then the new
       ParFiniteElementSpace will reuse the respective pointers from @a orig. If
       any of these pointers is not NULL, the given pointer will be used instead
       of the one used by @a orig.

       @note The objects pointed to by the @a pmesh and @a fec parameters must
       be either the same objects as the ones used by @a orig, or copies of
       them. Otherwise, the behavior is undefined.

       @note Derived data objects, such as the parallel prolongation and
       restriction operators, the update operator, and any of the face-neighbor
       data, will not be copied, even if they are created in the @a orig object.
   */
   ParFiniteElementSpace(const ParFiniteElementSpace &orig,
                         ParMesh *pmesh = NULL,
                         const FiniteElementCollection *fec = NULL);

   /** @brief Convert/copy the *local* (Par)FiniteElementSpace @a orig to
       ParFiniteElementSpace: deep copy all data from @a orig except the Mesh,
       the FiniteElementCollection, and some derived data. */
   ParFiniteElementSpace(const FiniteElementSpace &orig, ParMesh &pmesh,
                         const FiniteElementCollection *fec = NULL);

   /** @brief Construct the *local* ParFiniteElementSpace corresponding to the
       global FE space, @a global_fes. */
   /** The parameter @a pm is the *local* ParMesh obtained by decomposing the
       global Mesh used by @a global_fes. The array @a partitioning represents
       the parallel decomposition - it maps global element ids to MPI ranks.
       If the FiniteElementCollection, @a f, is NULL (default), the FE
       collection used by @a global_fes will be reused. If @a f is not NULL, it
       must be the same as, or a copy of, the FE collection used by
       @a global_fes. */
   ParFiniteElementSpace(ParMesh *pm, const FiniteElementSpace *global_fes,
                         const int *partitioning,
                         const FiniteElementCollection *f = NULL);

   ParFiniteElementSpace(ParMesh *pm, const FiniteElementCollection *f,
                         int dim = 1, int ordering = Ordering::byNODES);

   /// Construct a NURBS FE space based on the given NURBSExtension, @a ext.
   /** The parameter @a ext will be deleted by this constructor, replaced by a
       ParNURBSExtension owned by the ParFiniteElementSpace.
       @note If the pointer @a ext is NULL, this constructor is equivalent to
       the standard constructor with the same arguments minus the
       NURBSExtension, @a ext. */
   ParFiniteElementSpace(ParMesh *pm, NURBSExtension *ext,
                         const FiniteElementCollection *f,
                         int dim = 1, int ordering = Ordering::byNODES);

   MPI_Comm GetComm() const { return MyComm; }
   int GetNRanks() const { return NRanks; }
   int GetMyRank() const { return MyRank; }

   inline ParMesh *GetParMesh() const { return pmesh; }

   int GetDofSign(int i)
   { return NURBSext || Nonconforming() ? 1 : ldof_sign[VDofToDof(i)]; }
   HYPRE_BigInt *GetDofOffsets()     const { return dof_offsets; }
   HYPRE_BigInt *GetTrueDofOffsets() const { return tdof_offsets; }
   HYPRE_BigInt GlobalVSize() const
   { return Dof_TrueDof_Matrix()->GetGlobalNumRows(); }
   HYPRE_BigInt GlobalTrueVSize() const
   { return Dof_TrueDof_Matrix()->GetGlobalNumCols(); }

   /// Return the number of local vector true dofs.
   virtual int GetTrueVSize() const { return ltdof_size; }

   /// Returns indexes of degrees of freedom in array dofs for i'th element.
<<<<<<< HEAD
   virtual DofTransformation * GetElementDofs(int i, Array<int> &dofs) const;
=======
   virtual DofTransformation *GetElementDofs(int i, Array<int> &dofs) const;
>>>>>>> e7be9bb9

   /// Returns indexes of degrees of freedom for i'th boundary element.
   virtual DofTransformation *GetBdrElementDofs(int i, Array<int> &dofs) const;

   /** Returns the indexes of the degrees of freedom for i'th face
       including the dofs for the edges and the vertices of the face. */
   virtual int GetFaceDofs(int i, Array<int> &dofs, int variant = 0) const;

   /** Returns pointer to the FiniteElement in the FiniteElementCollection
       associated with i'th element in the mesh object. If @a i is greater than
       or equal to the number of local mesh elements, @a i will be interpreted
       as a shifted index of a face neighbor element. */
   virtual const FiniteElement *GetFE(int i) const;

   /** Returns an Operator that converts L-vectors to E-vectors on each face.
       The parallel version is different from the serial one because of the
       presence of shared faces. Shared faces are treated as interior faces,
       the returned operator handles the communication needed to get the
       shared face values from other MPI ranks */
   virtual const FaceRestriction *GetFaceRestriction(
      ElementDofOrdering e_ordering, FaceType type,
      L2FaceValues mul = L2FaceValues::DoubleValued) const;

   void GetSharedEdgeDofs(int group, int ei, Array<int> &dofs) const;
   void GetSharedTriangleDofs(int group, int fi, Array<int> &dofs) const;
   void GetSharedQuadrilateralDofs(int group, int fi, Array<int> &dofs) const;

   /// The true dof-to-dof interpolation matrix
   HypreParMatrix *Dof_TrueDof_Matrix() const
   { if (!P) { Build_Dof_TrueDof_Matrix(); } return P; }

   /** @brief For a non-conforming mesh, construct and return the interpolation
       matrix from the partially conforming true dofs to the local dofs. */
   /** @note The returned pointer must be deleted by the caller. */
   HypreParMatrix *GetPartialConformingInterpolation();

   /** Create and return a new HypreParVector on the true dofs, which is
       owned by (i.e. it must be destroyed by) the calling function. */
   HypreParVector *NewTrueDofVector()
   { return (new HypreParVector(MyComm,GlobalTrueVSize(),GetTrueDofOffsets()));}

   /// Scale a vector of true dofs
   void DivideByGroupSize(double *vec);

   /// Return a reference to the internal GroupCommunicator (on VDofs)
   GroupCommunicator &GroupComm() { return *gcomm; }

   /// Return a const reference to the internal GroupCommunicator (on VDofs)
   const GroupCommunicator &GroupComm() const { return *gcomm; }

   /// Return a new GroupCommunicator on scalar dofs, i.e. for VDim = 1.
   /** @note The returned pointer must be deleted by the caller. */
   GroupCommunicator *ScalarGroupComm();

   /** @brief Given an integer array on the local degrees of freedom, perform
       a bitwise OR between the shared dofs. */
   /** For non-conforming mesh, synchronization is performed on the cut (aka
       "partially conforming") space. */
   void Synchronize(Array<int> &ldof_marker) const;

   /// Determine the boundary degrees of freedom
   virtual void GetEssentialVDofs(const Array<int> &bdr_attr_is_ess,
                                  Array<int> &ess_dofs,
                                  int component = -1) const;

   /** Get a list of essential true dofs, ess_tdof_list, corresponding to the
       boundary attributes marked in the array bdr_attr_is_ess. */
   virtual void GetEssentialTrueDofs(const Array<int> &bdr_attr_is_ess,
                                     Array<int> &ess_tdof_list,
                                     int component = -1);

   /** If the given ldof is owned by the current processor, return its local
       tdof number, otherwise return -1 */
   int GetLocalTDofNumber(int ldof) const;
   /// Returns the global tdof number of the given local degree of freedom
   HYPRE_BigInt GetGlobalTDofNumber(int ldof) const;
   /** Returns the global tdof number of the given local degree of freedom in
       the scalar version of the current finite element space. The input should
       be a scalar local dof. */
   HYPRE_BigInt GetGlobalScalarTDofNumber(int sldof);

   HYPRE_BigInt GetMyDofOffset() const;
   HYPRE_BigInt GetMyTDofOffset() const;

   virtual const Operator *GetProlongationMatrix() const;
   /** @brief Return logical transpose of restriction matrix, but in
       non-assembled optimized matrix-free form.

       The implementation is like GetProlongationMatrix, but it sets local
       DOFs to the true DOF values if owned locally, otherwise zero. */
   virtual const Operator *GetRestrictionTransposeOperator() const;
   /** Get an Operator that performs the action of GetRestrictionMatrix(),
       but potentially with a non-assembled optimized matrix-free
       implementation. */
   virtual const Operator *GetRestrictionOperator() const;
   /// Get the R matrix which restricts a local dof vector to true dof vector.
   virtual const SparseMatrix *GetRestrictionMatrix() const
   { Dof_TrueDof_Matrix(); return R; }

   // Face-neighbor functions
   void ExchangeFaceNbrData();
   int GetFaceNbrVSize() const { return num_face_nbr_dofs; }
   DofTransformation *GetFaceNbrElementVDofs(int i, Array<int> &vdofs) const;
   void GetFaceNbrFaceVDofs(int i, Array<int> &vdofs) const;
   const FiniteElement *GetFaceNbrFE(int i) const;
   const FiniteElement *GetFaceNbrFaceFE(int i) const;
   const HYPRE_BigInt *GetFaceNbrGlobalDofMap() { return face_nbr_glob_dof_map; }
   ElementTransformation *GetFaceNbrElementTransformation(int i) const
   { return pmesh->GetFaceNbrElementTransformation(i); }

   void Lose_Dof_TrueDof_Matrix();
   void LoseDofOffsets() { dof_offsets.LoseData(); }
   void LoseTrueDofOffsets() { tdof_offsets.LoseData(); }

   bool Conforming() const { return pmesh->pncmesh == NULL && !nonconf_P; }
   bool Nonconforming() const { return pmesh->pncmesh != NULL || nonconf_P; }

   bool SharedNDTriangleDofs() const { return nd_strias; }

   // Transfer parallel true-dof data from coarse_fes, defined on a coarse mesh,
   // to this FE space, defined on a refined mesh. See full documentation in the
   // base class, FiniteElementSpace::GetTrueTransferOperator.
   virtual void GetTrueTransferOperator(const FiniteElementSpace &coarse_fes,
                                        OperatorHandle &T) const;

   /** Reflect changes in the mesh. Calculate one of the refinement/derefinement
       /rebalance matrices, unless want_transform is false. */
   virtual void Update(bool want_transform = true);

   /// Free ParGridFunction transformation matrix (if any), to save memory.
   virtual void UpdatesFinished()
   {
      FiniteElementSpace::UpdatesFinished();
      old_dof_offsets.DeleteAll();
   }

   virtual ~ParFiniteElementSpace() { Destroy(); }

   void PrintPartitionStats();

   /// Obsolete, kept for backward compatibility
   int TrueVSize() const { return ltdof_size; }
};


/// Auxiliary class used by ParFiniteElementSpace.
class ConformingProlongationOperator : public Operator
{
protected:
   Array<int> external_ldofs;
   const GroupCommunicator &gc;
   bool local;

public:
   ConformingProlongationOperator(int lsize, const GroupCommunicator &gc_,
                                  bool local_=false);

   ConformingProlongationOperator(const ParFiniteElementSpace &pfes,
                                  bool local_=false);

   const GroupCommunicator &GetGroupCommunicator() const;

   virtual void Mult(const Vector &x, Vector &y) const;

   virtual void MultTranspose(const Vector &x, Vector &y) const;
};

/// Auxiliary device class used by ParFiniteElementSpace.
class DeviceConformingProlongationOperator: public
   ConformingProlongationOperator
{
protected:
   bool mpi_gpu_aware;
   Array<int> shr_ltdof, ext_ldof;
   mutable Vector shr_buf, ext_buf;
   Memory<int> shr_buf_offsets, ext_buf_offsets;
   Array<int> ltdof_ldof, unq_ltdof;
   Array<int> unq_shr_i, unq_shr_j;
   MPI_Request *requests;

   // Kernel: copy ltdofs from 'src' to 'shr_buf' - prepare for send.
   //         shr_buf[i] = src[shr_ltdof[i]]
   void BcastBeginCopy(const Vector &src) const;

   // Kernel: copy ltdofs from 'src' to ldofs in 'dst'.
   //         dst[ltdof_ldof[i]] = src[i]
   void BcastLocalCopy(const Vector &src, Vector &dst) const;

   // Kernel: copy ext. dofs from 'ext_buf' to 'dst' - after recv.
   //         dst[ext_ldof[i]] = ext_buf[i]
   void BcastEndCopy(Vector &dst) const;

   // Kernel: copy ext. dofs from 'src' to 'ext_buf' - prepare for send.
   //         ext_buf[i] = src[ext_ldof[i]]
   void ReduceBeginCopy(const Vector &src) const;

   // Kernel: copy owned ldofs from 'src' to ltdofs in 'dst'.
   //         dst[i] = src[ltdof_ldof[i]]
   void ReduceLocalCopy(const Vector &src, Vector &dst) const;

   // Kernel: assemble dofs from 'shr_buf' into to 'dst' - after recv.
   //         dst[shr_ltdof[i]] += shr_buf[i]
   void ReduceEndAssemble(Vector &dst) const;

public:
   DeviceConformingProlongationOperator(
      const GroupCommunicator &gc_, const SparseMatrix *R, bool local_=false);

   DeviceConformingProlongationOperator(const ParFiniteElementSpace &pfes,
                                        bool local_=false);

   virtual ~DeviceConformingProlongationOperator();

   virtual void Mult(const Vector &x, Vector &y) const;

   virtual void MultTranspose(const Vector &x, Vector &y) const;
};

}

#endif // MFEM_USE_MPI

#endif<|MERGE_RESOLUTION|>--- conflicted
+++ resolved
@@ -289,11 +289,7 @@
    virtual int GetTrueVSize() const { return ltdof_size; }
 
    /// Returns indexes of degrees of freedom in array dofs for i'th element.
-<<<<<<< HEAD
-   virtual DofTransformation * GetElementDofs(int i, Array<int> &dofs) const;
-=======
    virtual DofTransformation *GetElementDofs(int i, Array<int> &dofs) const;
->>>>>>> e7be9bb9
 
    /// Returns indexes of degrees of freedom for i'th boundary element.
    virtual DofTransformation *GetBdrElementDofs(int i, Array<int> &dofs) const;
