// Copyright (c) 2010, Lawrence Livermore National Security, LLC. Produced at
// the Lawrence Livermore National Laboratory. LLNL-CODE-443211. All Rights
// reserved. See file COPYRIGHT for details.
//
// This file is part of the MFEM library. For more information and source code
// availability see http://mfem.org.
//
// MFEM is free software; you can redistribute it and/or modify it under the
// terms of the GNU Lesser General Public License (as published by the Free
// Software Foundation) version 2.1 dated February 1999.

#include "../general/forall.hpp"
#include "bilininteg.hpp"
#include "gridfunc.hpp"

using namespace std;

namespace mfem
{

// PA Diffusion Integrator

// OCCA 2D Assemble kernel
#ifdef MFEM_USE_OCCA
static void OccaPADiffusionSetup2D(const int D1D,
                                   const int Q1D,
                                   const int NE,
                                   const Array<double> &W,
                                   const Vector &J,
                                   const Vector &C,
                                   Vector &op)
{
   occa::properties props;
   props["defines/D1D"] = D1D;
   props["defines/Q1D"] = Q1D;
   const occa::memory o_W = OccaMemoryRead(W.GetMemory(), W.Size());
   const occa::memory o_J = OccaMemoryRead(J.GetMemory(), J.Size());
   const occa::memory o_C = OccaMemoryRead(C.GetMemory(), C.Size());
   occa::memory o_op = OccaMemoryWrite(op.GetMemory(), op.Size());
   const occa_id_t id = std::make_pair(D1D,Q1D);
   static occa_kernel_t OccaDiffSetup2D_ker;
   if (OccaDiffSetup2D_ker.find(id) == OccaDiffSetup2D_ker.end())
   {
      const occa::kernel DiffusionSetup2D =
         mfem::OccaDev().buildKernel("occa://mfem/fem/occa.okl",
                                     "DiffusionSetup2D", props);
      OccaDiffSetup2D_ker.emplace(id, DiffusionSetup2D);
   }
   OccaDiffSetup2D_ker.at(id)(NE, o_W, o_J, o_C, o_op);
}

static void OccaPADiffusionSetup3D(const int D1D,
                                   const int Q1D,
                                   const int NE,
                                   const Array<double> &W,
                                   const Vector &J,
                                   const Vector &C,
                                   Vector &op)
{
   occa::properties props;
   props["defines/D1D"] = D1D;
   props["defines/Q1D"] = Q1D;
   const occa::memory o_W = OccaMemoryRead(W.GetMemory(), W.Size());
   const occa::memory o_J = OccaMemoryRead(J.GetMemory(), J.Size());
   const occa::memory o_C = OccaMemoryRead(C.GetMemory(), C.Size());
   occa::memory o_op = OccaMemoryWrite(op.GetMemory(), op.Size());
   const occa_id_t id = std::make_pair(D1D,Q1D);
   static occa_kernel_t OccaDiffSetup3D_ker;
   if (OccaDiffSetup3D_ker.find(id) == OccaDiffSetup3D_ker.end())
   {
      const occa::kernel DiffusionSetup3D =
         mfem::OccaDev().buildKernel("occa://mfem/fem/occa.okl",
                                     "DiffusionSetup3D", props);
      OccaDiffSetup3D_ker.emplace(id, DiffusionSetup3D);
   }
   OccaDiffSetup3D_ker.at(id)(NE, o_W, o_J, o_C, o_op);
}
#endif // MFEM_USE_OCCA

// PA Diffusion Assemble 2D kernel
static void PADiffusionSetup2D(const int Q1D,
                               const int NE,
                               const Array<double> &w,
                               const Vector &j,
                               const Vector &c,
                               Vector &d)
{
   const int NQ = Q1D*Q1D;
   auto W = w.Read();

   auto J = Reshape(j.Read(), NQ, 2, 2, NE);
   auto C = Reshape(c.Read(), NQ, NE);
   auto D = Reshape(d.Write(), NQ, 3, NE);

   MFEM_FORALL(e, NE,
   {
      for (int q = 0; q < NQ; ++q)
      {
         const double J11 = J(q,0,0,e);
         const double J21 = J(q,1,0,e);
         const double J12 = J(q,0,1,e);
         const double J22 = J(q,1,1,e);
         const double c_detJ = W[q] * C(q,e) / ((J11*J22)-(J21*J12));
         D(q,0,e) =  c_detJ * (J12*J12 + J22*J22); // 1,1
         D(q,1,e) = -c_detJ * (J12*J11 + J22*J21); // 1,2
         D(q,2,e) =  c_detJ * (J11*J11 + J21*J21); // 2,2
      }
   });
}

// PA Diffusion Assemble 3D kernel
static void PADiffusionSetup3D(const int Q1D,
                               const int NE,
                               const Array<double> &w,
                               const Vector &j,
                               const Vector &c,
                               Vector &d)
{
   const int NQ = Q1D*Q1D*Q1D;
   auto W = w.Read();
   auto J = Reshape(j.Read(), NQ, 3, 3, NE);
   auto C = Reshape(c.Read(), NQ, NE);
   auto D = Reshape(d.Write(), NQ, 6, NE);
   MFEM_FORALL(e, NE,
   {
      for (int q = 0; q < NQ; ++q)
      {
         const double J11 = J(q,0,0,e);
         const double J21 = J(q,1,0,e);
         const double J31 = J(q,2,0,e);
         const double J12 = J(q,0,1,e);
         const double J22 = J(q,1,1,e);
         const double J32 = J(q,2,1,e);
         const double J13 = J(q,0,2,e);
         const double J23 = J(q,1,2,e);
         const double J33 = J(q,2,2,e);
         const double detJ = J11 * (J22 * J33 - J32 * J23) -
         /* */               J21 * (J12 * J33 - J32 * J13) +
         /* */               J31 * (J12 * J23 - J22 * J13);
         const double c_detJ = W[q] * C(q,e) / detJ;
         // adj(J)
         const double A11 = (J22 * J33) - (J23 * J32);
         const double A12 = (J32 * J13) - (J12 * J33);
         const double A13 = (J12 * J23) - (J22 * J13);
         const double A21 = (J31 * J23) - (J21 * J33);
         const double A22 = (J11 * J33) - (J13 * J31);
         const double A23 = (J21 * J13) - (J11 * J23);
         const double A31 = (J21 * J32) - (J31 * J22);
         const double A32 = (J31 * J12) - (J11 * J32);
         const double A33 = (J11 * J22) - (J12 * J21);
         // detJ J^{-1} J^{-T} = (1/detJ) adj(J) adj(J)^T
         D(q,0,e) = c_detJ * (A11*A11 + A12*A12 + A13*A13); // 1,1
         D(q,1,e) = c_detJ * (A11*A21 + A12*A22 + A13*A23); // 2,1
         D(q,2,e) = c_detJ * (A11*A31 + A12*A32 + A13*A33); // 3,1
         D(q,3,e) = c_detJ * (A21*A21 + A22*A22 + A23*A23); // 2,2
         D(q,4,e) = c_detJ * (A21*A31 + A22*A32 + A23*A33); // 3,2
         D(q,5,e) = c_detJ * (A31*A31 + A32*A32 + A33*A33); // 3,3
      }
   });
}

static void PADiffusionSetup(const int dim,
                             const int D1D,
                             const int Q1D,
                             const int NE,
                             const Array<double> &W,
                             const Vector &J,
                             const Vector &C,
                             Vector &D)
{
   if (dim == 1) { MFEM_ABORT("dim==1 not supported in PADiffusionSetup"); }
   if (dim == 2)
   {
#ifdef MFEM_USE_OCCA
      if (DeviceCanUseOcca())
      {
         OccaPADiffusionSetup2D(D1D, Q1D, NE, W, J, C, D);
         return;
      }
#endif // MFEM_USE_OCCA
      PADiffusionSetup2D(Q1D, NE, W, J, C, D);
   }
   if (dim == 3)
   {
#ifdef MFEM_USE_OCCA
      if (DeviceCanUseOcca())
      {
         OccaPADiffusionSetup3D(D1D, Q1D, NE, W, J, C, D);
         return;
      }
#endif // MFEM_USE_OCCA
      PADiffusionSetup3D(Q1D, NE, W, J, C, D);
   }
}

void DiffusionIntegrator::AssemblePA(const FiniteElementSpace &fes)
{
   // Assumes tensor-product elements
   Mesh *mesh = fes.GetMesh();
   const FiniteElement &el = *fes.GetFE(0);
   const IntegrationRule *ir = IntRule ? IntRule : &GetRule(el, el);
   const int dims = el.GetDim();
   const int symmDims = (dims * (dims + 1)) / 2; // 1x1: 1, 2x2: 3, 3x3: 6
   const int nq = ir->GetNPoints();
   dim = mesh->Dimension();
   ne = fes.GetNE();
   geom = mesh->GetGeometricFactors(*ir, GeometricFactors::JACOBIANS);
   maps = &el.GetDofToQuad(*ir, DofToQuad::TENSOR);
   dofs1D = maps->ndof;
   quad1D = maps->nqpt;
   pa_data.SetSize(symmDims * nq * ne, Device::GetMemoryType());
   Vector coeff(nq * ne);
   if (Q == nullptr)
   {
      coeff = 1.0;
   }
   else if (ConstantCoefficient* cQ = dynamic_cast<ConstantCoefficient*>(Q))
   {
      coeff = cQ->constant;
   }
   else
   {
      auto C = Reshape(coeff.Write(), nq, ne);
      for(int e = 0; e < ne; ++e)
      {
         ElementTransformation& T = *fes.GetElementTransformation(e);
         for (int q = 0; q < nq; ++q)
         {
            C(q,e) = Q->Eval(T, ir->IntPoint(q));
         }
      }
   }
   PADiffusionSetup(dim, dofs1D, quad1D, ne, ir->GetWeights(), geom->J, coeff,
                    pa_data);
}


template<int T_D1D = 0, int T_Q1D = 0>
static void PADiffusionDiagonal2D(const int NE,
                                  const Array<double> &b,
                                  const Array<double> &g,
                                  const Vector &op,
                                  Vector &diag,
                                  const int d1d = 0,
                                  const int q1d = 0)
{
   // see eg PADiffusionApply2D
   const int D1D = T_D1D ? T_D1D : d1d;
   const int Q1D = T_Q1D ? T_Q1D : q1d;
   MFEM_VERIFY(D1D <= MAX_D1D, "");
   MFEM_VERIFY(Q1D <= MAX_Q1D, "");
   auto B = Reshape(b.Read(), Q1D, D1D);
   auto G = Reshape(g.Read(), Q1D, D1D);
   // note different shape for op, this is a (symmetric) matrix,
   // we only store necessary entries
   auto Q = Reshape(op.Read(), Q1D*Q1D, 3, NE);
   auto Y = Reshape(diag.ReadWrite(), D1D, D1D, NE);
   MFEM_FORALL(e, NE,
   {
      const int D1D = T_D1D ? T_D1D : d1d;
      const int Q1D = T_Q1D ? T_Q1D : q1d;
      constexpr int max_D1D = T_D1D ? T_D1D : MAX_D1D;
      constexpr int max_Q1D = T_Q1D ? T_Q1D : MAX_Q1D;
      // gradphi \cdot Q \gradphi has four terms
      // we could probably use symmetry to make it three?
      // 4 terms:
      // one   Gx By O11 Gx By;
      // two   Gx By O12 Bx Gy;
      // three Bx Gy O21 Gx By;
      // four  Bx Gy O22 Bx Gy
      // below I do them all at once, but you could save memory by
      // doing them one at a time (with longer code...)
      double temp01[max_Q1D][max_D1D];
      double temp02[max_Q1D][max_D1D];
      double temp03[max_Q1D][max_D1D];
      double temp04[max_Q1D][max_D1D];
      for (int qx = 0; qx < Q1D; ++qx)
      {
         for (int dy = 0; dy < D1D; ++dy)
         {
            temp01[qx][dy] = 0.0;
            temp02[qx][dy] = 0.0;
            temp03[qx][dy] = 0.0;
            temp04[qx][dy] = 0.0;
            for (int qy = 0; qy < Q1D; ++qy)
            {
               const int q = qx + qy * Q1D;
               const double O11 = Q(q,0,e);
               const double O12 = Q(q,1,e);
               const double O22 = Q(q,2,e);
               temp01[qx][dy]   += B(qy, dy) * B(qy, dy) * O11;
               temp02[qx][dy]   += B(qy, dy) * G(qy, dy) * O12;
               temp03[qx][dy] += G(qy, dy) * B(qy, dy) * O12;
               temp04[qx][dy]  += G(qy, dy) * G(qy, dy) * O22;
            }
         }
      }
      for (int dy = 0; dy < D1D; ++dy)
      {
         for (int dx = 0; dx < D1D; ++dx)
         {
            for (int qx = 0; qx < Q1D; ++qx)
            {
               Y(dx,dy,e) += G(qx, dx) * G(qx, dx) * temp01[qx][dy];
               Y(dx,dy,e) += G(qx, dx) * B(qx, dx) * temp02[qx][dy];
               Y(dx,dy,e) += B(qx, dx) * G(qx, dx) * temp03[qx][dy];
               Y(dx,dy,e) += B(qx, dx) * B(qx, dx) * temp04[qx][dy];
            }
         }
      }
   });
}

// Shared memory PA Diffusion Diagonal 2D kernel
template<int T_D1D = 0, int T_Q1D = 0, int T_NBZ = 0>
static void SmemPADiffusionDiagonal2D(const int NE,
                                      const Array<double> &_b,
                                      const Array<double> &_g,
                                      const Vector &_q,
                                      Vector &_y,
                                      const int d1d = 0,
                                      const int q1d = 0)
{
   const int D1D = T_D1D ? T_D1D : d1d;
   const int Q1D = T_Q1D ? T_Q1D : q1d;
   constexpr int NBZ = T_NBZ ? T_NBZ : 1;
   constexpr int MQ1 = T_Q1D ? T_Q1D : MAX_Q1D;
   constexpr int MD1 = T_D1D ? T_D1D : MAX_D1D;
   MFEM_VERIFY(D1D <= MD1, "");
   MFEM_VERIFY(Q1D <= MQ1, "");
   auto b = Reshape(_b.Read(), Q1D, D1D);
   auto g = Reshape(_g.Read(), Q1D, D1D);
   auto Q = Reshape(_q.Read(), Q1D*Q1D, 3, NE);
   auto y = Reshape(_y.ReadWrite(), D1D, D1D, NE);
   MFEM_FORALL_2D(e, NE, Q1D, Q1D, NBZ,
   {
      const int tidz = MFEM_THREAD_ID(z);
      const int D1D = T_D1D ? T_D1D : d1d;
      const int Q1D = T_Q1D ? T_Q1D : q1d;
      constexpr int NBZ = T_NBZ ? T_NBZ : 1;
      constexpr int MQ1 = T_Q1D ? T_Q1D : MAX_Q1D;
      constexpr int MD1 = T_D1D ? T_D1D : MAX_D1D;
      MFEM_SHARED double BG[2][MQ1*MD1];
      double (*B)[MD1] = (double (*)[MD1]) (BG+0);
      double (*G)[MD1] = (double (*)[MD1]) (BG+1);
      MFEM_SHARED double T[4][NBZ][MD1][MQ1];
      double (*T0)[MD1] = (double (*)[MD1])(T[0] + tidz);
      double (*T1)[MD1] = (double (*)[MD1])(T[1] + tidz);
      double (*T2)[MD1] = (double (*)[MD1])(T[2] + tidz);
      double (*T3)[MD1] = (double (*)[MD1])(T[3] + tidz);
      if (tidz == 0)
      {
         MFEM_FOREACH_THREAD(d,y,D1D)
         {
            MFEM_FOREACH_THREAD(q,x,Q1D)
            {
               B[q][d] = b(q,d);
               G[q][d] = g(q,d);
            }
         }
      }
      MFEM_SYNC_THREAD;
      MFEM_FOREACH_THREAD(qx,x,Q1D)
      {
         MFEM_FOREACH_THREAD(dy,y,D1D)
         {
            T0[qx][dy] = 0.0;
            T1[qx][dy] = 0.0;
            T2[qx][dy] = 0.0;
            T3[qx][dy] = 0.0;
            for (int qy = 0; qy < Q1D; ++qy)
            {
               const int q = qx + qy * Q1D;
               const double O11 = Q(q,0,e);
               const double O12 = Q(q,1,e);
               const double O22 = Q(q,2,e);
               const double By = B[qy][dy];
               const double Gy = G[qy][dy];
               T0[qx][dy] += By * By * O11;
               T1[qx][dy] += By * Gy * O12;
               T2[qx][dy] += Gy * By * O12;
               T3[qx][dy] += Gy * Gy * O22;
            }
         }
      }
      MFEM_SYNC_THREAD;
      MFEM_FOREACH_THREAD(dy,y,D1D)
      {
         MFEM_FOREACH_THREAD(dx,x,D1D)
         {
            for (int qx = 0; qx < Q1D; ++qx)
            {
               const double Bx = B[qx][dx];
               const double Gx = G[qx][dx];
               y(dx,dy,e) += Gx * Gx * T0[qx][dy];
               y(dx,dy,e) += Gx * Bx * T1[qx][dy];
               y(dx,dy,e) += Bx * Gx * T2[qx][dy];
               y(dx,dy,e) += Bx * Bx * T3[qx][dy];
            }
         }
      }
   });
}


template<int T_D1D = 0, int T_Q1D = 0>
static void PADiffusionDiagonal3D(const int NE,
                                  const Array<double> &b,
                                  const Array<double> &g,
                                  const Vector &op,
                                  Vector &y,
                                  const int d1d = 0,
                                  const int q1d = 0)
{
   // see eg PADiffusionApply3D
   const int D1D = T_D1D ? T_D1D : d1d;
   const int Q1D = T_Q1D ? T_Q1D : q1d;
   constexpr int MQ1 = T_Q1D ? T_Q1D : MAX_Q1D;
   constexpr int MD1 = T_D1D ? T_D1D : MAX_D1D;
   MFEM_VERIFY(D1D <= MD1, "");
   MFEM_VERIFY(Q1D <= MQ1, "");
   auto B = Reshape(b.Read(), Q1D, D1D);
   auto G = Reshape(g.Read(), Q1D, D1D);
   auto Q = Reshape(op.Read(), Q1D*Q1D*Q1D, 6, NE);
   auto Y = Reshape(y.ReadWrite(), D1D, D1D, D1D, NE);
   MFEM_FORALL(e, NE,
   {
      const int D1D = T_D1D ? T_D1D : d1d;
      const int Q1D = T_Q1D ? T_Q1D : q1d;
      constexpr int max_D1D = T_D1D ? T_D1D : MAX_D1D;
      constexpr int max_Q1D = T_Q1D ? T_Q1D : MAX_Q1D;

      // gradphi \cdot OP \gradphi has nine terms
      // nine terms might be too many, but for proof of concept that's what I'll do
      // (you could use symmetry to only have six?)

      // nine terms:
      // one   Gx By Bz O11 Gx By Bz;
      // two   Gx By Bz O12 Bx Gy Bz;
      // three Gx By Bz O13 Bx By Gz;
      // four  Bx Gy Bz O21 Gx By Bz;
      // five  Bx Gy Bz O22 Bx Gy Bz;
      // six   Bx Gy Bz O23 Bx By Gz;
      // seven Bx By Gz O31 Gx By Bz;
      // eight Bx By Gz O32 Bx Gy Bz;
      // nine  Bx By Gz O33 Bx By Gz;

      double ztemp01[max_Q1D][max_Q1D][max_D1D];
      double ztemp02[max_Q1D][max_Q1D][max_D1D];
      double ztemp03[max_Q1D][max_Q1D][max_D1D];
      double ztemp04[max_Q1D][max_Q1D][max_D1D];
      double ztemp05[max_Q1D][max_Q1D][max_D1D];
      double ztemp06[max_Q1D][max_Q1D][max_D1D];
      double ztemp07[max_Q1D][max_Q1D][max_D1D];
      double ztemp08[max_Q1D][max_Q1D][max_D1D];
      double ztemp09[max_Q1D][max_Q1D][max_D1D];

      // first tensor contraction, along z direction
      for (int qx = 0; qx < Q1D; ++qx)
      {
         for (int qy = 0; qy < Q1D; ++qy)
         {
            for (int dz = 0; dz < D1D; ++dz)
            {
               ztemp01[qx][qy][dz] = 0.0;
               ztemp02[qx][qy][dz] = 0.0;
               ztemp03[qx][qy][dz] = 0.0;
               ztemp04[qx][qy][dz] = 0.0;
               ztemp05[qx][qy][dz] = 0.0;
               ztemp06[qx][qy][dz] = 0.0;
               ztemp07[qx][qy][dz] = 0.0;
               ztemp08[qx][qy][dz] = 0.0;
               ztemp09[qx][qy][dz] = 0.0;
               for (int qz = 0; qz < Q1D; ++qz)
               {
                  const int q = qx + (qy + qz * Q1D) * Q1D;
                  const double O11 = Q(q,0,e);
                  const double O12 = Q(q,1,e);
                  const double O13 = Q(q,2,e);
                  const double O22 = Q(q,3,e);
                  const double O23 = Q(q,4,e);
                  const double O33 = Q(q,5,e);

                  ztemp01[qx][qy][dz] += B(qz, dz) * B(qz, dz) * O11;
                  ztemp02[qx][qy][dz] += B(qz, dz) * B(qz, dz) * O12;
                  ztemp03[qx][qy][dz] += B(qz, dz) * G(qz, dz) * O13;
                  ztemp04[qx][qy][dz] += B(qz, dz) * B(qz, dz) * O12;
                  ztemp05[qx][qy][dz] += B(qz, dz) * B(qz, dz) * O22;
                  ztemp06[qx][qy][dz] += B(qz, dz) * G(qz, dz) * O23;
                  ztemp07[qx][qy][dz] += G(qz, dz) * B(qz, dz) * O13;
                  ztemp08[qx][qy][dz] += G(qz, dz) * B(qz, dz) * O23;
                  ztemp09[qx][qy][dz] += G(qz, dz) * G(qz, dz) * O33;
               }
            }
         }
      }

      double ytemp01[max_Q1D][max_D1D][max_D1D];
      double ytemp02[max_Q1D][max_D1D][max_D1D];
      double ytemp03[max_Q1D][max_D1D][max_D1D];
      double ytemp04[max_Q1D][max_D1D][max_D1D];
      double ytemp05[max_Q1D][max_D1D][max_D1D];
      double ytemp06[max_Q1D][max_D1D][max_D1D];
      double ytemp07[max_Q1D][max_D1D][max_D1D];
      double ytemp08[max_Q1D][max_D1D][max_D1D];
      double ytemp09[max_Q1D][max_D1D][max_D1D];

      // second tensor contraction, along y direction
      for (int qx = 0; qx < Q1D; ++qx)
      {
         for (int dz = 0; dz < D1D; ++dz)
         {
            for (int dy = 0; dy < D1D; ++dy)
            {
               ytemp01[qx][dy][dz] = 0.0;
               ytemp02[qx][dy][dz] = 0.0;
               ytemp03[qx][dy][dz] = 0.0;
               ytemp04[qx][dy][dz] = 0.0;
               ytemp05[qx][dy][dz] = 0.0;
               ytemp06[qx][dy][dz] = 0.0;
               ytemp07[qx][dy][dz] = 0.0;
               ytemp08[qx][dy][dz] = 0.0;
               ytemp09[qx][dy][dz] = 0.0;
               for (int qy = 0; qy < Q1D; ++qy)
               {
                  ytemp01[qx][dy][dz] += B(qy, dy) * B(qy, dy) * ztemp01[qx][qy][dz];
                  ytemp02[qx][dy][dz] += B(qy, dy) * G(qy, dy) * ztemp02[qx][qy][dz];
                  ytemp03[qx][dy][dz] += B(qy, dy) * B(qy, dy) * ztemp03[qx][qy][dz];
                  ytemp04[qx][dy][dz] += G(qy, dy) * B(qy, dy) * ztemp04[qx][qy][dz];
                  ytemp05[qx][dy][dz] += G(qy, dy) * G(qy, dy) * ztemp05[qx][qy][dz];
                  ytemp06[qx][dy][dz] += G(qy, dy) * B(qy, dy) * ztemp06[qx][qy][dz];
                  ytemp07[qx][dy][dz] += B(qy, dy) * B(qy, dy) * ztemp07[qx][qy][dz];
                  ytemp08[qx][dy][dz] += B(qy, dy) * G(qy, dy) * ztemp08[qx][qy][dz];
                  ytemp09[qx][dy][dz] += B(qy, dy) * B(qy, dy) * ztemp09[qx][qy][dz];
               }
            }
         }
      }

      // third tensor contraction, along x direction
      for (int dz = 0; dz < D1D; ++dz)
      {
         for (int dy = 0; dy < D1D; ++dy)
         {
            for (int dx = 0; dx < D1D; ++dx)
            {
               for (int qx = 0; qx < Q1D; ++qx)
               {
                  Y(dx, dy, dz, e) += G(qx, dx) * G(qx, dx) * ytemp01[qx][dy][dz];
                  Y(dx, dy, dz, e) += G(qx, dx) * B(qx, dx) * ytemp02[qx][dy][dz];
                  Y(dx, dy, dz, e) += G(qx, dx) * B(qx, dx) * ytemp03[qx][dy][dz];
                  Y(dx, dy, dz, e) += B(qx, dx) * G(qx, dx) * ytemp04[qx][dy][dz];
                  Y(dx, dy, dz, e) += B(qx, dx) * B(qx, dx) * ytemp05[qx][dy][dz];
                  Y(dx, dy, dz, e) += B(qx, dx) * B(qx, dx) * ytemp06[qx][dy][dz];
                  Y(dx, dy, dz, e) += B(qx, dx) * G(qx, dx) * ytemp07[qx][dy][dz];
                  Y(dx, dy, dz, e) += B(qx, dx) * B(qx, dx) * ytemp08[qx][dy][dz];
                  Y(dx, dy, dz, e) += B(qx, dx) * B(qx, dx) * ytemp09[qx][dy][dz];
               }
            }
         }
      }

   });
}

// Shared memory PA Diffusion Diagonal 3D kernelt
// Still uses too many resources for launch if order >= 5
template<int T_D1D = 0, int T_Q1D = 0>
static void SmemPADiffusionDiagonal3D(const int NE,
                                      const Array<double> &_b,
                                      const Array<double> &_g,
                                      const Vector &_q,
                                      Vector &_y,
                                      const int d1d = 0,
                                      const int q1d = 0)
{
   const int D1D = T_D1D ? T_D1D : d1d;
   const int Q1D = T_Q1D ? T_Q1D : q1d;
   constexpr int MQ1 = T_Q1D ? T_Q1D : MAX_Q1D;
   constexpr int MD1 = T_D1D ? T_D1D : MAX_D1D;
   MFEM_VERIFY(D1D <= MD1, "");
   MFEM_VERIFY(Q1D <= MQ1, "");
   auto b = Reshape(_b.Read(), Q1D, D1D);
   auto g = Reshape(_g.Read(), Q1D, D1D);
   auto Q = Reshape(_q.Read(), Q1D*Q1D*Q1D, 6, NE);
   auto y = Reshape(_y.ReadWrite(), D1D, D1D, D1D, NE);
   MFEM_FORALL_3D(e, NE, Q1D, Q1D, Q1D,
   {
      const int tidz = MFEM_THREAD_ID(z);
      const int D1D = T_D1D ? T_D1D : d1d;
      const int Q1D = T_Q1D ? T_Q1D : q1d;
      constexpr int MQ1 = T_Q1D ? T_Q1D : MAX_Q1D;
      constexpr int MD1 = T_D1D ? T_D1D : MAX_D1D;
      MFEM_SHARED double BG[2][MQ1*MD1];
      double (*B)[MD1] = (double (*)[MD1]) (BG+0);
      double (*G)[MD1] = (double (*)[MD1]) (BG+1);
      // gradphi \cdot OP \gradphi has nine terms
      // (might be too many, you could use symmetry to only have six)
      // nine terms:
      // one   Gx By Bz O11 Gx By Bz;
      // two   Gx By Bz O12 Bx Gy Bz;
      // three Gx By Bz O13 Bx By Gz;
      // four  Bx Gy Bz O21 Gx By Bz;
      // five  Bx Gy Bz O22 Bx Gy Bz;
      // six   Bx Gy Bz O23 Bx By Gz;
      // seven Bx By Gz O31 Gx By Bz;
      // eight Bx By Gz O32 Bx Gy Bz;
      // nine  Bx By Gz O33 Bx By Gz;
      MFEM_SHARED double sm[9][MQ1*MQ1*MD1];
      double (*QQD0)[MQ1][MD1] = (double (*)[MQ1][MD1])(sm+0);
      double (*QQD1)[MQ1][MD1] = (double (*)[MQ1][MD1])(sm+1);
      double (*QQD2)[MQ1][MD1] = (double (*)[MQ1][MD1])(sm+2);
      double (*QQD3)[MQ1][MD1] = (double (*)[MQ1][MD1])(sm+3);
      double (*QQD4)[MQ1][MD1] = (double (*)[MQ1][MD1])(sm+4);
      double (*QQD5)[MQ1][MD1] = (double (*)[MQ1][MD1])(sm+5);
      double (*QQD6)[MQ1][MD1] = (double (*)[MQ1][MD1])(sm+6);
      double (*QQD7)[MQ1][MD1] = (double (*)[MQ1][MD1])(sm+7);
      double (*QQD8)[MQ1][MD1] = (double (*)[MQ1][MD1])(sm+8);
      if (tidz == 0)
      {
         MFEM_FOREACH_THREAD(d,y,D1D)
         {
            MFEM_FOREACH_THREAD(q,x,Q1D)
            {
               B[q][d] = b(q,d);
               G[q][d] = g(q,d);
            }
         }
      }
      MFEM_SYNC_THREAD;
      // first tensor contraction, along z direction
      MFEM_FOREACH_THREAD(qx,x,Q1D)
      {
         MFEM_FOREACH_THREAD(qy,y,Q1D)
         {
            MFEM_FOREACH_THREAD(dz,z,D1D)
            {
               QQD0[qx][qy][dz] = 0.0;
               QQD1[qx][qy][dz] = 0.0;
               QQD2[qx][qy][dz] = 0.0;
               QQD3[qx][qy][dz] = 0.0;
               QQD4[qx][qy][dz] = 0.0;
               QQD5[qx][qy][dz] = 0.0;
               QQD6[qx][qy][dz] = 0.0;
               QQD7[qx][qy][dz] = 0.0;
               QQD8[qx][qy][dz] = 0.0;
               for (int qz = 0; qz < Q1D; ++qz)
               {
                  const int q = qx + (qy + qz * Q1D) * Q1D;
                  const double O11 = Q(q,0,e);
                  const double O12 = Q(q,1,e);
                  const double O13 = Q(q,2,e);
                  const double O22 = Q(q,3,e);
                  const double O23 = Q(q,4,e);
                  const double O33 = Q(q,5,e);
                  const double Bz = B[qz][dz];
                  const double Gz = G[qz][dz];
                  const double BB = Bz * Bz;
                  const double BG = Bz * Gz;
                  const double GG = Gz * Gz;
                  QQD0[qx][qy][dz] += BB * O11;
                  QQD1[qx][qy][dz] += BB * O12;
                  QQD2[qx][qy][dz] += BG * O13;
                  QQD3[qx][qy][dz] += BB * O12;
                  QQD4[qx][qy][dz] += BB * O22;
                  QQD5[qx][qy][dz] += BG * O23;
                  QQD6[qx][qy][dz] += BG * O13;
                  QQD7[qx][qy][dz] += BG * O23;
                  QQD8[qx][qy][dz] += GG * O33;
               }
            }
         }
      }
      MFEM_SYNC_THREAD;
      // temporary tensors in registers
      double QDD0[MQ1][MD1][MD1];
      double QDD1[MQ1][MD1][MD1];
      double QDD2[MQ1][MD1][MD1];
      double QDD3[MQ1][MD1][MD1];
      double QDD4[MQ1][MD1][MD1];
      double QDD5[MQ1][MD1][MD1];
      double QDD6[MQ1][MD1][MD1];
      double QDD7[MQ1][MD1][MD1];
      double QDD8[MQ1][MD1][MD1];
      // second tensor contraction, along y direction
      MFEM_FOREACH_THREAD(qx,x,Q1D)
      {
         MFEM_FOREACH_THREAD(dz,z,D1D)
         {
            MFEM_FOREACH_THREAD(dy,y,D1D)
            {
               QDD0[qx][dy][dz] = 0.0;
               QDD1[qx][dy][dz] = 0.0;
               QDD2[qx][dy][dz] = 0.0;
               QDD3[qx][dy][dz] = 0.0;
               QDD4[qx][dy][dz] = 0.0;
               QDD5[qx][dy][dz] = 0.0;
               QDD6[qx][dy][dz] = 0.0;
               QDD7[qx][dy][dz] = 0.0;
               QDD8[qx][dy][dz] = 0.0;
               for (int qy = 0; qy < Q1D; ++qy)
               {
                  const double By = B[qy][dy];
                  const double Gy = G[qy][dy];
                  const double BB = By * By;
                  const double BG = By * Gy;
                  const double GG = Gy * Gy;
                  QDD0[qx][dy][dz] += BB * QQD0[qx][qy][dz];
                  QDD1[qx][dy][dz] += BG * QQD1[qx][qy][dz];
                  QDD2[qx][dy][dz] += BB * QQD2[qx][qy][dz];
                  QDD3[qx][dy][dz] += BG * QQD3[qx][qy][dz];
                  QDD4[qx][dy][dz] += GG * QQD4[qx][qy][dz];
                  QDD5[qx][dy][dz] += BG * QQD5[qx][qy][dz];
                  QDD6[qx][dy][dz] += BB * QQD6[qx][qy][dz];
                  QDD7[qx][dy][dz] += BG * QQD7[qx][qy][dz];
                  QDD8[qx][dy][dz] += BB * QQD8[qx][qy][dz];
               }
            }
         }
      }
      MFEM_SYNC_THREAD;
      // third tensor contraction, along x direction
      MFEM_FOREACH_THREAD(dz,z,D1D)
      {
         MFEM_FOREACH_THREAD(dy,y,D1D)
         {
            MFEM_FOREACH_THREAD(dx,x,D1D)
            {
               for (int qx = 0; qx < Q1D; ++qx)
               {
                  const double Bx = B[qx][dx];
                  const double Gx = G[qx][dx];
                  const double BB = Bx * Bx;
                  const double BG = Bx * Gx;
                  const double GG = Gx * Gx;
                  y(dx, dy, dz, e) += GG * QDD0[qx][dy][dz];
                  y(dx, dy, dz, e) += BG * QDD1[qx][dy][dz];
                  y(dx, dy, dz, e) += BG * QDD2[qx][dy][dz];
                  y(dx, dy, dz, e) += BG * QDD3[qx][dy][dz];
                  y(dx, dy, dz, e) += BB * QDD4[qx][dy][dz];
                  y(dx, dy, dz, e) += BB * QDD5[qx][dy][dz];
                  y(dx, dy, dz, e) += BG * QDD6[qx][dy][dz];
                  y(dx, dy, dz, e) += BB * QDD7[qx][dy][dz];
                  y(dx, dy, dz, e) += BB * QDD8[qx][dy][dz];
               }
            }
         }
      }
   });
}

static void PADiffusionAssembleDiagonal(const int dim,
                                        const int D1D,
                                        const int Q1D,
                                        const int NE,
                                        const Array<double> &B,
                                        const Array<double> &G,
                                        const Vector &op,
                                        Vector &y)
{
#ifdef MFEM_USE_OCCA
   if (DeviceCanUseOcca())
   {
      MFEM_ABORT("OCCA PADiffusionAssembleDiagonal unknown kernel!");
   }
#endif // MFEM_USE_OCCA

#ifdef MFEM_USE_RAJA
   if (Device::Allows(Backend::RAJA_CUDA))
   {
      if (dim == 2)
      {
         switch ((D1D << 4 ) | Q1D)
         {
            default:   return PADiffusionDiagonal2D(NE,B,G,op,y,D1D,Q1D);
         }
      }
      if (dim == 3)
      {
         switch ((D1D << 4 ) | Q1D)
         {
            default:   return PADiffusionDiagonal3D(NE,B,G,op,y,D1D,Q1D);
         }
      }
   }
   else
#endif // MFEM_USE_RAJA
      if (dim == 2)
      {
         switch ((D1D << 4 ) | Q1D)
         {
            case 0x22: return SmemPADiffusionDiagonal2D<2,2,16>(NE,B,G,op,y);
            case 0x33: return SmemPADiffusionDiagonal2D<3,3,16>(NE,B,G,op,y);
            case 0x44: return SmemPADiffusionDiagonal2D<4,4,8>(NE,B,G,op,y);
            case 0x55: return SmemPADiffusionDiagonal2D<5,5,8>(NE,B,G,op,y);
            case 0x66: return SmemPADiffusionDiagonal2D<6,6,4>(NE,B,G,op,y);
            case 0x77: return SmemPADiffusionDiagonal2D<7,7,4>(NE,B,G,op,y);
            case 0x88: return SmemPADiffusionDiagonal2D<8,8,2>(NE,B,G,op,y);
            case 0x99: return SmemPADiffusionDiagonal2D<9,9,2>(NE,B,G,op,y);
            default: return PADiffusionDiagonal2D(NE,B,G,op,y,D1D,Q1D);
         }
      }
      else if (dim == 3)
      {
         switch ((D1D << 4 ) | Q1D)
         {
            case 0x23: return SmemPADiffusionDiagonal3D<2,3>(NE,B,G,op,y);
            case 0x34: return SmemPADiffusionDiagonal3D<3,4>(NE,B,G,op,y);
            case 0x45: return SmemPADiffusionDiagonal3D<4,5>(NE,B,G,op,y);
            case 0x56: return SmemPADiffusionDiagonal3D<5,6>(NE,B,G,op,y);
            // beyond: too many resources requested for launch
            case 0x67: return PADiffusionDiagonal3D<6,7>(NE,B,G,op,y);
            case 0x78: return PADiffusionDiagonal3D<7,8>(NE,B,G,op,y);
            case 0x89: return PADiffusionDiagonal3D<8,9>(NE,B,G,op,y);
            case 0x9A: return PADiffusionDiagonal3D<9,10>(NE,B,G,op,y);
            default: return PADiffusionDiagonal3D(NE,B,G,op,y,D1D,Q1D);
         }
      }
   MFEM_ABORT("Unknown kernel.");
}

void DiffusionIntegrator::AssembleDiagonalPA(Vector& diag) const
{
   PADiffusionAssembleDiagonal(dim, dofs1D, quad1D, ne,
                               maps->B, maps->G, pa_data, diag);
}

#ifdef MFEM_USE_OCCA
// OCCA PA Diffusion Apply 2D kernel
static void OccaPADiffusionApply2D(const int D1D,
                                   const int Q1D,
                                   const int NE,
                                   const Array<double> &B,
                                   const Array<double> &G,
                                   const Array<double> &Bt,
                                   const Array<double> &Gt,
                                   const Vector &op,
                                   const Vector &x,
                                   Vector &y)
{
   occa::properties props;
   props["defines/D1D"] = D1D;
   props["defines/Q1D"] = Q1D;
   const occa::memory o_B = OccaMemoryRead(B.GetMemory(), B.Size());
   const occa::memory o_G = OccaMemoryRead(G.GetMemory(), G.Size());
   const occa::memory o_Bt = OccaMemoryRead(Bt.GetMemory(), Bt.Size());
   const occa::memory o_Gt = OccaMemoryRead(Gt.GetMemory(), Gt.Size());
   const occa::memory o_op = OccaMemoryRead(op.GetMemory(), op.Size());
   const occa::memory o_x = OccaMemoryRead(x.GetMemory(), x.Size());
   occa::memory o_y = OccaMemoryReadWrite(y.GetMemory(), y.Size());
   const occa_id_t id = std::make_pair(D1D,Q1D);
   if (!Device::Allows(Backend::OCCA_CUDA))
   {
      static occa_kernel_t OccaDiffApply2D_cpu;
      if (OccaDiffApply2D_cpu.find(id) == OccaDiffApply2D_cpu.end())
      {
         const occa::kernel DiffusionApply2D_CPU =
            mfem::OccaDev().buildKernel("occa://mfem/fem/occa.okl",
                                        "DiffusionApply2D_CPU", props);
         OccaDiffApply2D_cpu.emplace(id, DiffusionApply2D_CPU);
      }
      OccaDiffApply2D_cpu.at(id)(NE, o_B, o_G, o_Bt, o_Gt, o_op, o_x, o_y);
   }
   else
   {
      static occa_kernel_t OccaDiffApply2D_gpu;
      if (OccaDiffApply2D_gpu.find(id) == OccaDiffApply2D_gpu.end())
      {
         const occa::kernel DiffusionApply2D_GPU =
            mfem::OccaDev().buildKernel("occa://mfem/fem/occa.okl",
                                        "DiffusionApply2D_GPU", props);
         OccaDiffApply2D_gpu.emplace(id, DiffusionApply2D_GPU);
      }
      OccaDiffApply2D_gpu.at(id)(NE, o_B, o_G, o_Bt, o_Gt, o_op, o_x, o_y);
   }
}

// OCCA PA Diffusion Apply 3D kernel
static void OccaPADiffusionApply3D(const int D1D,
                                   const int Q1D,
                                   const int NE,
                                   const Array<double> &B,
                                   const Array<double> &G,
                                   const Array<double> &Bt,
                                   const Array<double> &Gt,
                                   const Vector &op,
                                   const Vector &x,
                                   Vector &y)
{
   occa::properties props;
   props["defines/D1D"] = D1D;
   props["defines/Q1D"] = Q1D;
   const occa::memory o_B = OccaMemoryRead(B.GetMemory(), B.Size());
   const occa::memory o_G = OccaMemoryRead(G.GetMemory(), G.Size());
   const occa::memory o_Bt = OccaMemoryRead(Bt.GetMemory(), Bt.Size());
   const occa::memory o_Gt = OccaMemoryRead(Gt.GetMemory(), Gt.Size());
   const occa::memory o_op = OccaMemoryRead(op.GetMemory(), op.Size());
   const occa::memory o_x = OccaMemoryRead(x.GetMemory(), x.Size());
   occa::memory o_y = OccaMemoryReadWrite(y.GetMemory(), y.Size());
   const occa_id_t id = std::make_pair(D1D,Q1D);
   if (!Device::Allows(Backend::OCCA_CUDA))
   {
      static occa_kernel_t OccaDiffApply3D_cpu;
      if (OccaDiffApply3D_cpu.find(id) == OccaDiffApply3D_cpu.end())
      {
         const occa::kernel DiffusionApply3D_CPU =
            mfem::OccaDev().buildKernel("occa://mfem/fem/occa.okl",
                                        "DiffusionApply3D_CPU", props);
         OccaDiffApply3D_cpu.emplace(id, DiffusionApply3D_CPU);
      }
      OccaDiffApply3D_cpu.at(id)(NE, o_B, o_G, o_Bt, o_Gt, o_op, o_x, o_y);
   }
   else
   {
      static occa_kernel_t OccaDiffApply3D_gpu;
      if (OccaDiffApply3D_gpu.find(id) == OccaDiffApply3D_gpu.end())
      {
         const occa::kernel DiffusionApply3D_GPU =
            mfem::OccaDev().buildKernel("occa://mfem/fem/occa.okl",
                                        "DiffusionApply3D_GPU", props);
         OccaDiffApply3D_gpu.emplace(id, DiffusionApply3D_GPU);
      }
      OccaDiffApply3D_gpu.at(id)(NE, o_B, o_G, o_Bt, o_Gt, o_op, o_x, o_y);
   }
}
#endif // MFEM_USE_OCCA

template<int T_D1D = 0, int T_Q1D = 0> static
void PADiffusionApply2DElement(int e,
                               DeviceTensor<2,const double> B,
                               DeviceTensor<2,const double> G,
                               DeviceTensor<2,const double> Bt,
                               DeviceTensor<2,const double> Gt,
                               DeviceTensor<3,const double> op,
                               DeviceTensor<2,const double> x,
                               DeviceTensor<2,double> y,
                               const int d1d=0,
                               const int q1d=0)
{
   const int D1D = T_D1D ? T_D1D : d1d;
   const int Q1D = T_Q1D ? T_Q1D : q1d;
   // the following variables are evaluated at compile time
   constexpr int max_D1D = T_D1D ? T_D1D : MAX_D1D;
   constexpr int max_Q1D = T_Q1D ? T_Q1D : MAX_Q1D;

   double grad[max_Q1D][max_Q1D][2];
   for (int qy = 0; qy < Q1D; ++qy)
   {
      for (int qx = 0; qx < Q1D; ++qx)
      {
         grad[qy][qx][0] = 0.0;
         grad[qy][qx][1] = 0.0;
      }
   }
   for (int dy = 0; dy < D1D; ++dy)
   {
      double gradX[max_Q1D][2];
      for (int qx = 0; qx < Q1D; ++qx)
      {
         gradX[qx][0] = 0.0;
         gradX[qx][1] = 0.0;
      }
      for (int dx = 0; dx < D1D; ++dx)
      {
         // const double s = x(dx,dy,e);
         const double s = x(dx,dy);
         for (int qx = 0; qx < Q1D; ++qx)
         {
            gradX[qx][0] += s * B(qx,dx);
            gradX[qx][1] += s * G(qx,dx);
         }
      }
      for (int qy = 0; qy < Q1D; ++qy)
      {
         const double wy  = B(qy,dy);
         const double wDy = G(qy,dy);
         for (int qx = 0; qx < Q1D; ++qx)
         {
            grad[qy][qx][0] += gradX[qx][1] * wy;
            grad[qy][qx][1] += gradX[qx][0] * wDy;
         }
      }
   }
   // Calculate Dxy, xDy in plane
   for (int qy = 0; qy < Q1D; ++qy)
   {
      for (int qx = 0; qx < Q1D; ++qx)
      {
         const int q = qx + qy * Q1D;

         const double O11 = op(q,0,e);
         const double O12 = op(q,1,e);
         const double O22 = op(q,2,e);

         const double gradX = grad[qy][qx][0];
         const double gradY = grad[qy][qx][1];

         grad[qy][qx][0] = (O11 * gradX) + (O12 * gradY);
         grad[qy][qx][1] = (O12 * gradX) + (O22 * gradY);
      }
   }
   for (int qy = 0; qy < Q1D; ++qy)
   {
      double gradX[max_D1D][2];
      for (int dx = 0; dx < D1D; ++dx)
      {
         gradX[dx][0] = 0;
         gradX[dx][1] = 0;
      }
      for (int qx = 0; qx < Q1D; ++qx)
      {
         const double gX = grad[qy][qx][0];
         const double gY = grad[qy][qx][1];
         for (int dx = 0; dx < D1D; ++dx)
         {
            const double wx  = Bt(dx,qx);
            const double wDx = Gt(dx,qx);
            gradX[dx][0] += gX * wDx;
            gradX[dx][1] += gY * wx;
         }
      }
      for (int dy = 0; dy < D1D; ++dy)
      {
         const double wy  = Bt(dy,qy);
         const double wDy = Gt(dy,qy);
         for (int dx = 0; dx < D1D; ++dx)
         {
            // y(dx,dy,e) += ((gradX[dx][0] * wy) + (gradX[dx][1] * wDy));
            y(dx,dy) += ((gradX[dx][0] * wy) + (gradX[dx][1] * wDy));
         }
      }
   }
}

// PA Diffusion Apply 2D kernel
template<int T_D1D = 0, int T_Q1D = 0> static
void PADiffusionApply2D(const int NE,
                        const Array<double> &b,
                        const Array<double> &g,
                        const Array<double> &bt,
                        const Array<double> &gt,
                        const Vector &_op,
                        const Vector &_x,
                        Vector &_y,
                        const int d1d = 0,
                        const int q1d = 0)
{
   const int D1D = T_D1D ? T_D1D : d1d;
   const int Q1D = T_Q1D ? T_Q1D : q1d;
   MFEM_VERIFY(D1D <= MAX_D1D, "");
   MFEM_VERIFY(Q1D <= MAX_Q1D, "");
   auto B = Reshape(b.Read(), Q1D, D1D);
   auto G = Reshape(g.Read(), Q1D, D1D);
   auto Bt = Reshape(bt.Read(), D1D, Q1D);
   auto Gt = Reshape(gt.Read(), D1D, Q1D);
   auto op = Reshape(_op.Read(), Q1D*Q1D, 3, NE);
   auto x = Reshape(_x.Read(), D1D, D1D, NE);
   auto y = Reshape(_y.ReadWrite(), D1D, D1D, NE);

   MFEM_FORALL(e, NE,
   {
      auto x_element = DeviceTensor<2, const double>(
         (const double*) x + e * D1D * D1D,
         D1D, D1D);
      auto y_element = DeviceTensor<2, double>(
         (double*) y + e * D1D * D1D,
         D1D, D1D);
      PADiffusionApply2DElement<T_D1D,T_Q1D>(e, B, G, Bt, Gt, op,
                                             x_element, y_element, d1d, q1d);
   });
}

template<const int T_D1D = 0,
         const int T_Q1D = 0,
         const int T_NBZ = 0>
static void SmemPADiffusionApply2DElement(int e,
                                          DeviceTensor<2,const double> b,
                                          DeviceTensor<2,const double> g,
                                          DeviceTensor<3,const double> op,
                                          DeviceTensor<2,const double> x,
                                          DeviceTensor<2,double> y,
                                          const int d1d=0,
                                          const int q1d=0)
{
   const int tidz = MFEM_THREAD_ID(z);
   const int D1D = T_D1D ? T_D1D : d1d;
   const int Q1D = T_Q1D ? T_Q1D : q1d;
   constexpr int NBZ = T_NBZ ? T_NBZ : 1;
   constexpr int MQ1 = T_Q1D ? T_Q1D : MAX_Q1D;
   constexpr int MD1 = T_D1D ? T_D1D : MAX_D1D;
   MFEM_SHARED double sBG[2][MQ1*MD1];
   double (*B)[MD1] = (double (*)[MD1]) (sBG+0);
   double (*G)[MD1] = (double (*)[MD1]) (sBG+1);
   double (*Bt)[MQ1] = (double (*)[MQ1]) (sBG+0);
   double (*Gt)[MQ1] = (double (*)[MQ1]) (sBG+1);
   MFEM_SHARED double Xz[NBZ][MD1][MD1];
   MFEM_SHARED double GD[2][NBZ][MD1][MQ1];
   MFEM_SHARED double GQ[2][NBZ][MD1][MQ1];
   double (*X)[MD1] = (double (*)[MD1])(Xz + tidz);
   double (*DQ0)[MD1] = (double (*)[MD1])(GD[0] + tidz);
   double (*DQ1)[MD1] = (double (*)[MD1])(GD[1] + tidz);
   double (*QQ0)[MD1] = (double (*)[MD1])(GQ[0] + tidz);
   double (*QQ1)[MD1] = (double (*)[MD1])(GQ[1] + tidz);
   MFEM_FOREACH_THREAD(dy,y,D1D)
   {
      MFEM_FOREACH_THREAD(dx,x,D1D)
      {
         // X[dy][dx] = x(dx,dy,e);
         X[dy][dx] = x(dx,dy);
      }
   }
   if (tidz == 0)
   {
      MFEM_FOREACH_THREAD(d,y,D1D)
      {
         MFEM_FOREACH_THREAD(q,x,Q1D)
         {
            B[q][d] = b(q,d);
            G[q][d] = g(q,d);
         }
      }
   }
   MFEM_SYNC_THREAD;
   MFEM_FOREACH_THREAD(dy,y,D1D)
   {
      MFEM_FOREACH_THREAD(qx,x,Q1D)
      {
         double u = 0.0;
         double v = 0.0;
         for (int dx = 0; dx < D1D; ++dx)
         {
            const double coords = X[dy][dx];
            u += B[qx][dx] * coords;
            v += G[qx][dx] * coords;
         }
         DQ0[dy][qx] = u;
         DQ1[dy][qx] = v;
      }
   }
   MFEM_SYNC_THREAD;
   MFEM_FOREACH_THREAD(qy,y,Q1D)
   {
      MFEM_FOREACH_THREAD(qx,x,Q1D)
      {
         double u = 0.0;
         double v = 0.0;
         for (int dy = 0; dy < D1D; ++dy)
         {
            u += DQ1[dy][qx] * B[qy][dy];
            v += DQ0[dy][qx] * G[qy][dy];
         }
         QQ0[qy][qx] = u;
         QQ1[qy][qx] = v;
      }
   }
   MFEM_SYNC_THREAD;
   MFEM_FOREACH_THREAD(qy,y,Q1D)
   {
      MFEM_FOREACH_THREAD(qx,x,Q1D)
      {
         const int q = (qx + ((qy) * Q1D));
         const double O11 = op(q,0,e);
         const double O12 = op(q,1,e);
         const double O22 = op(q,2,e);
         const double gX = QQ0[qy][qx];
         const double gY = QQ1[qy][qx];
         QQ0[qy][qx] = (O11 * gX) + (O12 * gY);
         QQ1[qy][qx] = (O12 * gX) + (O22 * gY);
      }
   }
   MFEM_SYNC_THREAD;
   if (tidz == 0)
   {
      MFEM_FOREACH_THREAD(d,y,D1D)
      {
         MFEM_FOREACH_THREAD(q,x,Q1D)
         {
            Bt[d][q] = b(q,d);
            Gt[d][q] = g(q,d);
         }
      }
   }
   MFEM_SYNC_THREAD;
   MFEM_FOREACH_THREAD(qy,y,Q1D)
   {
      MFEM_FOREACH_THREAD(dx,x,D1D)
      {
         double u = 0.0;
         double v = 0.0;
         for (int qx = 0; qx < Q1D; ++qx)
         {
            u += Gt[dx][qx] * QQ0[qy][qx];
            v += Bt[dx][qx] * QQ1[qy][qx];
         }
         DQ0[qy][dx] = u;
         DQ1[qy][dx] = v;
      }
   }
   MFEM_SYNC_THREAD;
   MFEM_FOREACH_THREAD(dy,y,D1D)
   {
      MFEM_FOREACH_THREAD(dx,x,D1D)
      {
         double u = 0.0;
         double v = 0.0;
         for (int qy = 0; qy < Q1D; ++qy)
         {
            u += DQ0[qy][dx] * Bt[dy][qy];
            v += DQ1[qy][dx] * Gt[dy][qy];
         }
         // y(dx,dy,e) += (u + v);
         y(dx,dy) += (u + v);
      }
   }
}


// Shared memory PA Diffusion Apply 2D kernel
template<const int T_D1D = 0,
         const int T_Q1D = 0,
         const int T_NBZ = 0>
static void SmemPADiffusionApply2D(const int NE,
                                   const Array<double> &_b,
                                   const Array<double> &_g,
                                   const Array<double> &_bt,
                                   const Array<double> &_gt,
                                   const Vector &_op,
                                   const Vector &_x,
                                   Vector &_y,
                                   const int d1d = 0,
                                   const int q1d = 0)
{
   const int D1D = T_D1D ? T_D1D : d1d;
   const int Q1D = T_Q1D ? T_Q1D : q1d;
   constexpr int NBZ = T_NBZ ? T_NBZ : 1;
   constexpr int MQ1 = T_Q1D ? T_Q1D : MAX_Q1D;
   constexpr int MD1 = T_D1D ? T_D1D : MAX_D1D;
   MFEM_VERIFY(D1D <= MD1, "");
   MFEM_VERIFY(Q1D <= MQ1, "");
   auto b = Reshape(_b.Read(), Q1D, D1D);
   auto g = Reshape(_g.Read(), Q1D, D1D);
   auto op = Reshape(_op.Read(), Q1D*Q1D, 3, NE);
   auto x = Reshape(_x.Read(), D1D, D1D, NE);
   auto y = Reshape(_y.ReadWrite(), D1D, D1D, NE);
   MFEM_FORALL_2D(e, NE, Q1D, Q1D, NBZ,
   {
      auto x_element = DeviceTensor<2, const double>(
         (const double*) x + e * D1D * D1D,
         D1D, D1D);
      auto y_element = DeviceTensor<2, double>(
         (double*) y + e * D1D * D1D,
         D1D, D1D);

      SmemPADiffusionApply2DElement<T_D1D, T_Q1D, T_NBZ>(e,
                                                         b,
                                                         g,
                                                         op,
                                                         x_element,
                                                         y_element,
                                                         d1d,
                                                         q1d);
   });
}


// PA Diffusion Apply 3D kernel
/// @todo element-ize this kernel
template<const int T_D1D = 0,
         const int T_Q1D = 0> static
void PADiffusionApply3D(const int NE,
                        const Array<double> &b,
                        const Array<double> &g,
                        const Array<double> &bt,
                        const Array<double> &gt,
                        const Vector &_op,
                        const Vector &_x,
                        Vector &_y,
                        int d1d = 0, int q1d = 0)
{
   const int D1D = T_D1D ? T_D1D : d1d;
   const int Q1D = T_Q1D ? T_Q1D : q1d;
   MFEM_VERIFY(D1D <= MAX_D1D, "");
   MFEM_VERIFY(Q1D <= MAX_Q1D, "");
   auto B = Reshape(b.Read(), Q1D, D1D);
   auto G = Reshape(g.Read(), Q1D, D1D);
   auto Bt = Reshape(bt.Read(), D1D, Q1D);
   auto Gt = Reshape(gt.Read(), D1D, Q1D);
   auto op = Reshape(_op.Read(), Q1D*Q1D*Q1D, 6, NE);
   auto x = Reshape(_x.Read(), D1D, D1D, D1D, NE);
   auto y = Reshape(_y.ReadWrite(), D1D, D1D, D1D, NE);
   MFEM_FORALL(e, NE,
   {
      const int D1D = T_D1D ? T_D1D : d1d;
      const int Q1D = T_Q1D ? T_Q1D : q1d;
      constexpr int max_D1D = T_D1D ? T_D1D : MAX_D1D;
      constexpr int max_Q1D = T_Q1D ? T_Q1D : MAX_Q1D;
      double grad[max_Q1D][max_Q1D][max_Q1D][3];
      for (int qz = 0; qz < Q1D; ++qz)
      {
         for (int qy = 0; qy < Q1D; ++qy)
         {
            for (int qx = 0; qx < Q1D; ++qx)
            {
               grad[qz][qy][qx][0] = 0.0;
               grad[qz][qy][qx][1] = 0.0;
               grad[qz][qy][qx][2] = 0.0;
            }
         }
      }
      for (int dz = 0; dz < D1D; ++dz)
      {
         double gradXY[max_Q1D][max_Q1D][3];
         for (int qy = 0; qy < Q1D; ++qy)
         {
            for (int qx = 0; qx < Q1D; ++qx)
            {
               gradXY[qy][qx][0] = 0.0;
               gradXY[qy][qx][1] = 0.0;
               gradXY[qy][qx][2] = 0.0;
            }
         }
         for (int dy = 0; dy < D1D; ++dy)
         {
            double gradX[max_Q1D][2];
            for (int qx = 0; qx < Q1D; ++qx)
            {
               gradX[qx][0] = 0.0;
               gradX[qx][1] = 0.0;
            }
            for (int dx = 0; dx < D1D; ++dx)
            {
               const double s = x(dx,dy,dz,e);
               for (int qx = 0; qx < Q1D; ++qx)
               {
                  gradX[qx][0] += s * B(qx,dx);
                  gradX[qx][1] += s * G(qx,dx);
               }
            }
            for (int qy = 0; qy < Q1D; ++qy)
            {
               const double wy  = B(qy,dy);
               const double wDy = G(qy,dy);
               for (int qx = 0; qx < Q1D; ++qx)
               {
                  const double wx  = gradX[qx][0];
                  const double wDx = gradX[qx][1];
                  gradXY[qy][qx][0] += wDx * wy;
                  gradXY[qy][qx][1] += wx  * wDy;
                  gradXY[qy][qx][2] += wx  * wy;
               }
            }
         }
         for (int qz = 0; qz < Q1D; ++qz)
         {
            const double wz  = B(qz,dz);
            const double wDz = G(qz,dz);
            for (int qy = 0; qy < Q1D; ++qy)
            {
               for (int qx = 0; qx < Q1D; ++qx)
               {
                  grad[qz][qy][qx][0] += gradXY[qy][qx][0] * wz;
                  grad[qz][qy][qx][1] += gradXY[qy][qx][1] * wz;
                  grad[qz][qy][qx][2] += gradXY[qy][qx][2] * wDz;
               }
            }
         }
      }
      // Calculate Dxyz, xDyz, xyDz in plane
      for (int qz = 0; qz < Q1D; ++qz)
      {
         for (int qy = 0; qy < Q1D; ++qy)
         {
            for (int qx = 0; qx < Q1D; ++qx)
            {
               const int q = qx + (qy + qz * Q1D) * Q1D;
               const double O11 = op(q,0,e);
               const double O12 = op(q,1,e);
               const double O13 = op(q,2,e);
               const double O22 = op(q,3,e);
               const double O23 = op(q,4,e);
               const double O33 = op(q,5,e);
               const double gradX = grad[qz][qy][qx][0];
               const double gradY = grad[qz][qy][qx][1];
               const double gradZ = grad[qz][qy][qx][2];
               grad[qz][qy][qx][0] = (O11*gradX)+(O12*gradY)+(O13*gradZ);
               grad[qz][qy][qx][1] = (O12*gradX)+(O22*gradY)+(O23*gradZ);
               grad[qz][qy][qx][2] = (O13*gradX)+(O23*gradY)+(O33*gradZ);
            }
         }
      }
      for (int qz = 0; qz < Q1D; ++qz)
      {
         double gradXY[max_D1D][max_D1D][3];
         for (int dy = 0; dy < D1D; ++dy)
         {
            for (int dx = 0; dx < D1D; ++dx)
            {
               gradXY[dy][dx][0] = 0;
               gradXY[dy][dx][1] = 0;
               gradXY[dy][dx][2] = 0;
            }
         }
         for (int qy = 0; qy < Q1D; ++qy)
         {
            double gradX[max_D1D][3];
            for (int dx = 0; dx < D1D; ++dx)
            {
               gradX[dx][0] = 0;
               gradX[dx][1] = 0;
               gradX[dx][2] = 0;
            }
            for (int qx = 0; qx < Q1D; ++qx)
            {
               const double gX = grad[qz][qy][qx][0];
               const double gY = grad[qz][qy][qx][1];
               const double gZ = grad[qz][qy][qx][2];
               for (int dx = 0; dx < D1D; ++dx)
               {
                  const double wx  = Bt(dx,qx);
                  const double wDx = Gt(dx,qx);
                  gradX[dx][0] += gX * wDx;
                  gradX[dx][1] += gY * wx;
                  gradX[dx][2] += gZ * wx;
               }
            }
            for (int dy = 0; dy < D1D; ++dy)
            {
               const double wy  = Bt(dy,qy);
               const double wDy = Gt(dy,qy);
               for (int dx = 0; dx < D1D; ++dx)
               {
                  gradXY[dy][dx][0] += gradX[dx][0] * wy;
                  gradXY[dy][dx][1] += gradX[dx][1] * wDy;
                  gradXY[dy][dx][2] += gradX[dx][2] * wy;
               }
            }
         }
         for (int dz = 0; dz < D1D; ++dz)
         {
            const double wz  = Bt(dz,qz);
            const double wDz = Gt(dz,qz);
            for (int dy = 0; dy < D1D; ++dy)
            {
               for (int dx = 0; dx < D1D; ++dx)
               {
                  y(dx,dy,dz,e) +=
                     ((gradXY[dy][dx][0] * wz) +
                      (gradXY[dy][dx][1] * wz) +
                      (gradXY[dy][dx][2] * wDz));
               }
            }
         }
      }
   });
}

template<int T_D1D = 0,
         int T_Q1D = 0>
static void SmemPADiffusionApply3DElement(int e,
                                          DeviceTensor<2,const double> b,
                                          DeviceTensor<2,const double> g,
                                          DeviceTensor<3,const double> op,
                                          DeviceTensor<3,const double> x,
                                          DeviceTensor<3,double> y,
                                          const int d1d=0,
                                          const int q1d=0)
{
   const int tidz = MFEM_THREAD_ID(z);
   const int D1D = T_D1D ? T_D1D : d1d;
   const int Q1D = T_Q1D ? T_Q1D : q1d;
   constexpr int MQ1 = T_Q1D ? T_Q1D : MAX_Q1D;
   constexpr int MD1 = T_D1D ? T_D1D : MAX_D1D;
   constexpr int MDQ = MQ1 > MD1 ? MQ1 : MD1;
   MFEM_SHARED double sBG[2][MQ1*MD1];
   double (*B)[MD1] = (double (*)[MD1]) (sBG+0);
   double (*G)[MD1] = (double (*)[MD1]) (sBG+1);
   double (*Bt)[MQ1] = (double (*)[MQ1]) (sBG+0);
   double (*Gt)[MQ1] = (double (*)[MQ1]) (sBG+1);
   MFEM_SHARED double sm0[3][MDQ*MDQ*MDQ];
   MFEM_SHARED double sm1[3][MDQ*MDQ*MDQ];
   double (*X)[MD1][MD1]    = (double (*)[MD1][MD1]) (sm0+2);
   double (*DDQ0)[MD1][MQ1] = (double (*)[MD1][MQ1]) (sm0+0);
   double (*DDQ1)[MD1][MQ1] = (double (*)[MD1][MQ1]) (sm0+1);
   double (*DQQ0)[MQ1][MQ1] = (double (*)[MQ1][MQ1]) (sm1+0);
   double (*DQQ1)[MQ1][MQ1] = (double (*)[MQ1][MQ1]) (sm1+1);
   double (*DQQ2)[MQ1][MQ1] = (double (*)[MQ1][MQ1]) (sm1+2);
   double (*QQQ0)[MQ1][MQ1] = (double (*)[MQ1][MQ1]) (sm0+0);
   double (*QQQ1)[MQ1][MQ1] = (double (*)[MQ1][MQ1]) (sm0+1);
   double (*QQQ2)[MQ1][MQ1] = (double (*)[MQ1][MQ1]) (sm0+2);
   double (*QQD0)[MQ1][MD1] = (double (*)[MQ1][MD1]) (sm1+0);
   double (*QQD1)[MQ1][MD1] = (double (*)[MQ1][MD1]) (sm1+1);
   double (*QQD2)[MQ1][MD1] = (double (*)[MQ1][MD1]) (sm1+2);
   double (*QDD0)[MD1][MD1] = (double (*)[MD1][MD1]) (sm0+0);
   double (*QDD1)[MD1][MD1] = (double (*)[MD1][MD1]) (sm0+1);
   double (*QDD2)[MD1][MD1] = (double (*)[MD1][MD1]) (sm0+2);
   MFEM_FOREACH_THREAD(dz,z,D1D)
   {
      MFEM_FOREACH_THREAD(dy,y,D1D)
      {
         MFEM_FOREACH_THREAD(dx,x,D1D)
         {
            // X[dz][dy][dx] = x(dx,dy,dz,e);
            X[dz][dy][dx] = x(dx,dy,dz);
         }
      }
   }
   if (tidz == 0)
   {
      MFEM_FOREACH_THREAD(d,y,D1D)
      {
         MFEM_FOREACH_THREAD(q,x,Q1D)
         {
            B[q][d] = b(q,d);
            G[q][d] = g(q,d);
         }
      }
   }
   MFEM_SYNC_THREAD;
   MFEM_FOREACH_THREAD(dz,z,D1D)
   {
      MFEM_FOREACH_THREAD(dy,y,D1D)
      {
         MFEM_FOREACH_THREAD(qx,x,Q1D)
         {
            double u = 0.0;
            double v = 0.0;
            for (int dx = 0; dx < D1D; ++dx)
            {
               const double coords = X[dz][dy][dx];
               u += coords * B[qx][dx];
               v += coords * G[qx][dx];
            }
            DDQ0[dz][dy][qx] = u;
            DDQ1[dz][dy][qx] = v;
         }
      }
   }
   MFEM_SYNC_THREAD;
   MFEM_FOREACH_THREAD(dz,z,D1D)
   {
      MFEM_FOREACH_THREAD(qy,y,Q1D)
      {
         MFEM_FOREACH_THREAD(qx,x,Q1D)
         {
            double u = 0.0;
            double v = 0.0;
            double w = 0.0;
            for (int dy = 0; dy < D1D; ++dy)
            {
               u += DDQ1[dz][dy][qx] * B[qy][dy];
               v += DDQ0[dz][dy][qx] * G[qy][dy];
               w += DDQ0[dz][dy][qx] * B[qy][dy];
            }
            DQQ0[dz][qy][qx] = u;
            DQQ1[dz][qy][qx] = v;
            DQQ2[dz][qy][qx] = w;
         }
      }
   }
   MFEM_SYNC_THREAD;
   MFEM_FOREACH_THREAD(qz,z,Q1D)
   {
      MFEM_FOREACH_THREAD(qy,y,Q1D)
      {
         MFEM_FOREACH_THREAD(qx,x,Q1D)
         {
            double u = 0.0;
            double v = 0.0;
            double w = 0.0;
            for (int dz = 0; dz < D1D; ++dz)
            {
               u += DQQ0[dz][qy][qx] * B[qz][dz];
               v += DQQ1[dz][qy][qx] * B[qz][dz];
               w += DQQ2[dz][qy][qx] * G[qz][dz];
            }
            QQQ0[qz][qy][qx] = u;
            QQQ1[qz][qy][qx] = v;
            QQQ2[qz][qy][qx] = w;
         }
      }
   }
   MFEM_SYNC_THREAD;
   MFEM_FOREACH_THREAD(qz,z,Q1D)
   {
      MFEM_FOREACH_THREAD(qy,y,Q1D)
      {
         MFEM_FOREACH_THREAD(qx,x,Q1D)
         {
            const int q = qx + ((qy*Q1D) + (qz*Q1D*Q1D));
            const double O11 = op(q,0,e);
            const double O12 = op(q,1,e);
            const double O13 = op(q,2,e);
            const double O22 = op(q,3,e);
            const double O23 = op(q,4,e);
            const double O33 = op(q,5,e);
            const double gX = QQQ0[qz][qy][qx];
            const double gY = QQQ1[qz][qy][qx];
            const double gZ = QQQ2[qz][qy][qx];
            QQQ0[qz][qy][qx] = (O11*gX) + (O12*gY) + (O13*gZ);
            QQQ1[qz][qy][qx] = (O12*gX) + (O22*gY) + (O23*gZ);
            QQQ2[qz][qy][qx] = (O13*gX) + (O23*gY) + (O33*gZ);
         }
      }
   }
   MFEM_SYNC_THREAD;
   if (tidz == 0)
   {
      MFEM_FOREACH_THREAD(d,y,D1D)
      {
         MFEM_FOREACH_THREAD(q,x,Q1D)
         {
            Bt[d][q] = b(q,d);
            Gt[d][q] = g(q,d);
         }
      }
   }
   MFEM_SYNC_THREAD;
   MFEM_FOREACH_THREAD(qz,z,Q1D)
   {
      MFEM_FOREACH_THREAD(qy,y,Q1D)
      {
         MFEM_FOREACH_THREAD(dx,x,D1D)
         {
            double u = 0.0;
            double v = 0.0;
            double w = 0.0;
            for (int qx = 0; qx < Q1D; ++qx)
            {
               u += QQQ0[qz][qy][qx] * Gt[dx][qx];
               v += QQQ1[qz][qy][qx] * Bt[dx][qx];
               w += QQQ2[qz][qy][qx] * Bt[dx][qx];
            }
            QQD0[qz][qy][dx] = u;
            QQD1[qz][qy][dx] = v;
            QQD2[qz][qy][dx] = w;
         }
      }
   }
   MFEM_SYNC_THREAD;
   MFEM_FOREACH_THREAD(qz,z,Q1D)
   {
      MFEM_FOREACH_THREAD(dy,y,D1D)
      {
         MFEM_FOREACH_THREAD(dx,x,D1D)
         {
            double u = 0.0;
            double v = 0.0;
            double w = 0.0;
            for (int qy = 0; qy < Q1D; ++qy)
            {
               u += QQD0[qz][qy][dx] * Bt[dy][qy];
               v += QQD1[qz][qy][dx] * Gt[dy][qy];
               w += QQD2[qz][qy][dx] * Bt[dy][qy];
            }
            QDD0[qz][dy][dx] = u;
            QDD1[qz][dy][dx] = v;
            QDD2[qz][dy][dx] = w;
         }
      }
   }
   MFEM_SYNC_THREAD;
   MFEM_FOREACH_THREAD(dz,z,D1D)
   {
      MFEM_FOREACH_THREAD(dy,y,D1D)
      {
         MFEM_FOREACH_THREAD(dx,x,D1D)
         {
            double u = 0.0;
            double v = 0.0;
            double w = 0.0;
            for (int qz = 0; qz < Q1D; ++qz)
            {
               u += QDD0[qz][dy][dx] * Bt[dz][qz];
               v += QDD1[qz][dy][dx] * Bt[dz][qz];
               w += QDD2[qz][dy][dx] * Gt[dz][qz];
            }
            // y(dx,dy,dz,e) += (u + v + w);
            y(dx,dy,dz) += (u + v + w);
         }
      }
   }
}


// Shared memory PA Diffusion Apply 3D kernel
template<const int T_D1D = 0,
         const int T_Q1D = 0>
static void SmemPADiffusionApply3D(const int NE,
                                   const Array<double> &_b,
                                   const Array<double> &_g,
                                   const Array<double> &_bt,
                                   const Array<double> &_gt,
                                   const Vector &_op,
                                   const Vector &_x,
                                   Vector &_y,
                                   const int d1d = 0,
                                   const int q1d = 0)
{
   const int D1D = T_D1D ? T_D1D : d1d;
   const int Q1D = T_Q1D ? T_Q1D : q1d;
   constexpr int MQ1 = T_Q1D ? T_Q1D : MAX_Q1D;
   constexpr int MD1 = T_D1D ? T_D1D : MAX_D1D;
   MFEM_VERIFY(D1D <= MD1, "");
   MFEM_VERIFY(Q1D <= MQ1, "");
   auto b = Reshape(_b.Read(), Q1D, D1D);
   auto g = Reshape(_g.Read(), Q1D, D1D);
   auto op = Reshape(_op.Read(), Q1D*Q1D*Q1D, 6, NE);
   auto x = Reshape(_x.Read(), D1D, D1D, D1D, NE);
   auto y = Reshape(_y.ReadWrite(), D1D, D1D, D1D, NE);

   MFEM_FORALL_3D(e, NE, Q1D, Q1D, Q1D,
   {
      auto x_element = DeviceTensor<3, const double>(
         (const double*) x + e * D1D * D1D * D1D,
         D1D, D1D, D1D);
      auto y_element = DeviceTensor<3, double>(
         (double*) y + e * D1D * D1D * D1D,
         D1D, D1D, D1D);

      SmemPADiffusionApply3DElement<T_D1D, T_Q1D>(e,
                                                  b,
                                                  g,
                                                  op,
                                                  x_element,
                                                  y_element,
                                                  d1d,
                                                  q1d);
   });
}

static void PADiffusionApply(const int dim,
                             const int D1D,
                             const int Q1D,
                             const int NE,
                             const Array<double> &B,
                             const Array<double> &G,
                             const Array<double> &Bt,
                             const Array<double> &Gt,
                             const Vector &op,
                             const Vector &x,
                             Vector &y)
{
#ifdef MFEM_USE_OCCA
   if (DeviceCanUseOcca())
   {
      if (dim == 2)
      {
         OccaPADiffusionApply2D(D1D, Q1D, NE, B, G, Bt, Gt, op, x, y);
         return;
      }
      if (dim == 3)
      {
         OccaPADiffusionApply3D(D1D, Q1D, NE, B, G, Bt, Gt, op, x, y);
         return;
      }
      MFEM_ABORT("OCCA PADiffusionApply unknown kernel!");
   }
#endif // MFEM_USE_OCCA
   if (dim == 2)
   {
      switch ((D1D << 4 ) | Q1D)
      {
         case 0x22: return SmemPADiffusionApply2D<2,2,16>(NE,B,G,Bt,Gt,op,x,y);
         case 0x33: return SmemPADiffusionApply2D<3,3,16>(NE,B,G,Bt,Gt,op,x,y);
         case 0x44: return SmemPADiffusionApply2D<4,4,8>(NE,B,G,Bt,Gt,op,x,y);
         case 0x55: return SmemPADiffusionApply2D<5,5,8>(NE,B,G,Bt,Gt,op,x,y);
         case 0x66: return SmemPADiffusionApply2D<6,6,4>(NE,B,G,Bt,Gt,op,x,y);
         case 0x77: return SmemPADiffusionApply2D<7,7,4>(NE,B,G,Bt,Gt,op,x,y);
         case 0x88: return SmemPADiffusionApply2D<8,8,2>(NE,B,G,Bt,Gt,op,x,y);
         case 0x99: return SmemPADiffusionApply2D<9,9,2>(NE,B,G,Bt,Gt,op,x,y);
         default:   return PADiffusionApply2D(NE,B,G,Bt,Gt,op,x,y,D1D,Q1D);
      }
   }
   else if (dim == 3)
   {
      switch ((D1D << 4 ) | Q1D)
      {
         case 0x23: return SmemPADiffusionApply3D<2,3>(NE,B,G,Bt,Gt,op,x,y);
         case 0x34: return SmemPADiffusionApply3D<3,4>(NE,B,G,Bt,Gt,op,x,y);
         case 0x45: return SmemPADiffusionApply3D<4,5>(NE,B,G,Bt,Gt,op,x,y);
         case 0x56: return SmemPADiffusionApply3D<5,6>(NE,B,G,Bt,Gt,op,x,y);
         case 0x67: return SmemPADiffusionApply3D<6,7>(NE,B,G,Bt,Gt,op,x,y);
         case 0x78: return SmemPADiffusionApply3D<7,8>(NE,B,G,Bt,Gt,op,x,y);
         case 0x89: return SmemPADiffusionApply3D<8,9>(NE,B,G,Bt,Gt,op,x,y);
         default:   return PADiffusionApply3D(NE,B,G,Bt,Gt,op,x,y,D1D,Q1D);
      }
   }
   MFEM_ABORT("Unknown kernel.");
}

// PA Diffusion Apply kernel
void DiffusionIntegrator::AddMultPA(const Vector &x, Vector &y) const
{
   PADiffusionApply(dim, dofs1D, quad1D, ne,
                    maps->B, maps->G, maps->Bt, maps->Gt,
                    pa_data, x, y);
}

<<<<<<< HEAD

/**
   as written this wants a global e-vector for x and a local
   element vector for y

   not sure that's the right interface

   @todo select kernels based on device
*/
void DiffusionIntegrator::AddMultElementPA(int element, const Vector &x,
                                           Vector &y) const
{
   if (dim == 2)
   {
      auto B = Reshape(maps->B.Read(), quad1D, dofs1D);
      auto G = Reshape(maps->G.Read(), quad1D, dofs1D);
      auto op = Reshape(pa_data.Read(), quad1D*quad1D, 3, ne);
      auto _x = Reshape(x.Read(), dofs1D, dofs1D, ne);
      auto _y = Reshape(y.ReadWrite(), dofs1D, dofs1D);

      auto x_element = DeviceTensor<2, const double>(
         (const double*) _x + element * dofs1D * dofs1D,
         dofs1D, dofs1D);

      SmemPADiffusionApply2DElement(element,
                                    B,
                                    G,
                                    op,
                                    x_element,
                                    _y,
                                    dofs1D,
                                    quad1D);
   }
   else if (dim == 3)
   {
      auto B = Reshape(maps->B.Read(), quad1D, dofs1D);
      auto G = Reshape(maps->G.Read(), quad1D, dofs1D);
      auto op = Reshape(pa_data.Read(), quad1D*quad1D*quad1D, 6, ne);
      auto _x = Reshape(x.Read(), dofs1D, dofs1D, dofs1D, ne);
      auto _y = Reshape(y.ReadWrite(), dofs1D, dofs1D, dofs1D);

      auto x_element = DeviceTensor<3, const double>(
         (const double*) _x + element * dofs1D * dofs1D * dofs1D,
         dofs1D, dofs1D, dofs1D);

      SmemPADiffusionApply3DElement(element,
                                    B,
                                    G,
                                    op,
                                    x_element,
                                    _y,
                                    dofs1D,
                                    quad1D);
   }
   else
   {
      mfem_error("Not implemented!");
   }
=======
DiffusionIntegrator* DiffusionIntegrator::Copy() const
{
   return new DiffusionIntegrator(*this);
>>>>>>> 7401af38
}

} // namespace mfem<|MERGE_RESOLUTION|>--- conflicted
+++ resolved
@@ -1796,8 +1796,6 @@
                     pa_data, x, y);
 }
 
-<<<<<<< HEAD
-
 /**
    as written this wants a global e-vector for x and a local
    element vector for y
@@ -1855,11 +1853,11 @@
    {
       mfem_error("Not implemented!");
    }
-=======
+}
+
 DiffusionIntegrator* DiffusionIntegrator::Copy() const
 {
    return new DiffusionIntegrator(*this);
->>>>>>> 7401af38
 }
 
 } // namespace mfem