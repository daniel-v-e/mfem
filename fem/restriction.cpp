--- conflicted
+++ resolved
@@ -327,13 +327,10 @@
          const int i_offset = d_offsets[i_L];
          const int i_next_offset = d_offsets[i_L+1];
          const int i_nbElts = i_next_offset - i_offset;
-<<<<<<< HEAD
-=======
          MFEM_ASSERT_KERNEL(
             i_nbElts <= Max,
             "The connectivity of this mesh is beyond the max, increase the "
             "MaxNbNbr variable to comply with your mesh.");
->>>>>>> aa9a4887
          for (int e_i = 0; e_i < i_nbElts; ++e_i)
          {
             const int i_E = d_indices[i_offset+e_i];
@@ -408,13 +405,10 @@
          const int i_offset = d_offsets[i_L];
          const int i_next_offset = d_offsets[i_L+1];
          const int i_nbElts = i_next_offset - i_offset;
-<<<<<<< HEAD
-=======
          MFEM_ASSERT_KERNEL(
             i_nbElts <= Max,
             "The connectivity of this mesh is beyond the max, increase the "
             "MaxNbNbr variable to comply with your mesh.");
->>>>>>> aa9a4887
          for (int e_i = 0; e_i < i_nbElts; ++e_i)
          {
             const int i_E = d_indices[i_offset+e_i];
@@ -697,8 +691,6 @@
      gather_offsets(ndofs+1),
      gather_indices(nf*face_dofs),
      face_map(face_dofs)
-<<<<<<< HEAD
-=======
 {
    height = vdim*nf*face_dofs;
    width = fes.GetVSize();
@@ -741,11 +733,7 @@
 }
 
 void H1FaceRestriction::AddMultTranspose(const Vector& x, Vector& y) const
->>>>>>> aa9a4887
-{
-   height = vdim*nf*face_dofs;
-   width = fes.GetVSize();
-   if (!build) { return; }
+{
    if (nf==0) { return; }
    // Assumes all elements have the same number of dofs
    const int nface_dofs = face_dofs;
@@ -772,70 +760,6 @@
    });
 }
 
-<<<<<<< HEAD
-   CheckFESpace(e_ordering);
-
-   ComputeScatterIndicesAndOffsets(e_ordering, type);
-
-   ComputeGatherIndices(e_ordering,type);
-}
-
-H1FaceRestriction::H1FaceRestriction(const FiniteElementSpace &fes,
-                                     const ElementDofOrdering e_ordering,
-                                     const FaceType type)
-   : H1FaceRestriction(fes, e_ordering, type, true)
-{ }
-
-void H1FaceRestriction::Mult(const Vector& x, Vector& y) const
-{
-   // Assumes all elements have the same number of dofs
-   const int nface_dofs = face_dofs;
-   const int vd = vdim;
-   const bool t = byvdim;
-   auto d_indices = scatter_indices.Read();
-   auto d_x = Reshape(x.Read(), t?vd:ndofs, t?ndofs:vd);
-   auto d_y = Reshape(y.Write(), nface_dofs, vd, nf);
-   MFEM_FORALL(i, nfdofs,
-   {
-      const int idx = d_indices[i];
-      const int dof = i % nface_dofs;
-      const int face = i / nface_dofs;
-      for (int c = 0; c < vd; ++c)
-      {
-         d_y(dof, c, face) = d_x(t?c:idx, t?idx:c);
-      }
-   });
-}
-
-void H1FaceRestriction::AddMultTranspose(const Vector& x, Vector& y) const
-{
-   // Assumes all elements have the same number of dofs
-   const int nface_dofs = face_dofs;
-   const int vd = vdim;
-   const bool t = byvdim;
-   auto d_offsets = gather_offsets.Read();
-   auto d_indices = gather_indices.Read();
-   auto d_x = Reshape(x.Read(), nface_dofs, vd, nf);
-   auto d_y = Reshape(y.ReadWrite(), t?vd:ndofs, t?ndofs:vd);
-   MFEM_FORALL(i, ndofs,
-   {
-      const int offset = d_offsets[i];
-      const int next_offset = d_offsets[i + 1];
-      for (int c = 0; c < vd; ++c)
-      {
-         double dof_value = 0;
-         for (int j = offset; j < next_offset; ++j)
-         {
-            const int idx_j = d_indices[j];
-            dof_value +=  d_x(idx_j % nface_dofs, c, idx_j / nface_dofs);
-         }
-         d_y(t?c:i,t?i:c) += dof_value;
-      }
-   });
-}
-
-=======
->>>>>>> aa9a4887
 void H1FaceRestriction::CheckFESpace(const ElementDofOrdering e_ordering)
 {
 #ifdef MFEM_USE_MPI
@@ -1242,10 +1166,7 @@
 
 void L2FaceRestriction::Mult(const Vector& x, Vector& y) const
 {
-<<<<<<< HEAD
-=======
    if (nf==0) { return; }
->>>>>>> aa9a4887
    if (m==L2FaceValues::DoubleValued)
    {
       DoubleValuedConformingMult(x, y);
@@ -1315,8 +1236,6 @@
          d_y(t?c:i,t?i:c) += dof_value;
       }
    });
-<<<<<<< HEAD
-=======
 }
 
 void L2FaceRestriction::AddMultTranspose(const Vector& x, Vector& y) const
@@ -1853,7 +1772,6 @@
       delete val.second.second;
    }
    interp_map.clear();
->>>>>>> aa9a4887
 }
 
 NCL2FaceRestriction::NCL2FaceRestriction(const FiniteElementSpace &fes,
@@ -1884,16 +1802,6 @@
 void NCL2FaceRestriction::DoubleValuedNonconformingMult(
    const Vector& x, Vector& y) const
 {
-<<<<<<< HEAD
-   if (m == L2FaceValues::DoubleValued)
-   {
-      DoubleValuedConformingAddMultTranspose(x, y);
-   }
-   else
-   {
-      SingleValuedConformingAddMultTranspose(x, y);
-   }
-=======
    // Assumes all elements have the same number of dofs
    const int nface_dofs = face_dofs;
    const int vd = vdim;
@@ -1954,91 +1862,10 @@
          }
       }
    });
->>>>>>> aa9a4887
 }
 
 void NCL2FaceRestriction::Mult(const Vector& x, Vector& y) const
 {
-<<<<<<< HEAD
-   const int nface_dofs = face_dofs;
-   auto d_indices1 = scatter_indices1.Read();
-   auto d_indices2 = scatter_indices2.Read();
-   auto I = mat.ReadWriteI();
-   MFEM_FORALL(fdof, nf*nface_dofs,
-   {
-      const int iE1 = d_indices1[fdof];
-      const int iE2 = d_indices2[fdof];
-      AddNnz(iE1,I,nface_dofs);
-      AddNnz(iE2,I,nface_dofs);
-   });
-}
-
-void L2FaceRestriction::FillJAndData(const Vector &fea_data,
-                                     SparseMatrix &mat,
-                                     const bool keep_nbr_block) const
-{
-   const int nface_dofs = face_dofs;
-   auto d_indices1 = scatter_indices1.Read();
-   auto d_indices2 = scatter_indices2.Read();
-   auto I = mat.ReadWriteI();
-   auto mat_fea = Reshape(fea_data.Read(), nface_dofs, nface_dofs, 2, nf);
-   auto J = mat.WriteJ();
-   auto Data = mat.WriteData();
-   MFEM_FORALL(fdof, nf*nface_dofs,
-   {
-      const int f  = fdof/nface_dofs;
-      const int iF = fdof%nface_dofs;
-      const int iE1 = d_indices1[f*nface_dofs+iF];
-      const int iE2 = d_indices2[f*nface_dofs+iF];
-      const int offset1 = AddNnz(iE1,I,nface_dofs);
-      const int offset2 = AddNnz(iE2,I,nface_dofs);
-      for (int jF = 0; jF < nface_dofs; jF++)
-      {
-         const int jE1 = d_indices1[f*nface_dofs+jF];
-         const int jE2 = d_indices2[f*nface_dofs+jF];
-         J[offset2+jF] = jE1;
-         J[offset1+jF] = jE2;
-         Data[offset2+jF] = mat_fea(jF,iF,0,f);
-         Data[offset1+jF] = mat_fea(jF,iF,1,f);
-      }
-   });
-}
-
-void L2FaceRestriction::AddFaceMatricesToElementMatrices(const Vector &fea_data,
-                                                         Vector &ea_data) const
-{
-   const int nface_dofs = face_dofs;
-   const int nelem_dofs = elem_dofs;
-   const int NE = ne;
-   if (m==L2FaceValues::DoubleValued)
-   {
-      auto d_indices1 = scatter_indices1.Read();
-      auto d_indices2 = scatter_indices2.Read();
-      auto mat_fea = Reshape(fea_data.Read(), nface_dofs, nface_dofs, 2, nf);
-      auto mat_ea = Reshape(ea_data.ReadWrite(), nelem_dofs, nelem_dofs, ne);
-      MFEM_FORALL(f, nf,
-      {
-         const int e1 = d_indices1[f*nface_dofs]/nelem_dofs;
-         const int e2 = d_indices2[f*nface_dofs]/nelem_dofs;
-         for (int j = 0; j < nface_dofs; j++)
-         {
-            const int jB1 = d_indices1[f*nface_dofs+j]%nelem_dofs;
-            for (int i = 0; i < nface_dofs; i++)
-            {
-               const int iB1 = d_indices1[f*nface_dofs+i]%nelem_dofs;
-               AtomicAdd(mat_ea(iB1,jB1,e1), mat_fea(i,j,0,f));
-            }
-         }
-         if (e2 < NE)
-         {
-            for (int j = 0; j < nface_dofs; j++)
-            {
-               const int jB2 = d_indices2[f*nface_dofs+j]%nelem_dofs;
-               for (int i = 0; i < nface_dofs; i++)
-               {
-                  const int iB2 = d_indices2[f*nface_dofs+i]%nelem_dofs;
-                  AtomicAdd(mat_ea(iB2,jB2,e2), mat_fea(i,j,1,f));
-=======
    if (nf==0) { return; }
    if ( type==FaceType::Interior && m==L2FaceValues::DoubleValued )
    {
@@ -2151,7 +1978,6 @@
                for (int dof_in = 0; dof_in<nface_dofs; dof_in++)
                {
                   res += d_interp(dof_in, dof_out, interp_index)*dof_values[dof_in];
->>>>>>> aa9a4887
                }
                d_x(dof_out, c, master_side, face) = res;
             }
@@ -2179,696 +2005,17 @@
    }
    else
    {
-<<<<<<< HEAD
-      auto d_indices = scatter_indices1.Read();
-      auto mat_fea = Reshape(fea_data.Read(), nface_dofs, nface_dofs, nf);
-      auto mat_ea = Reshape(ea_data.ReadWrite(), nelem_dofs, nelem_dofs, ne);
-      MFEM_FORALL(f, nf,
-      {
-         const int e = d_indices[f*nface_dofs]/nelem_dofs;
-         for (int j = 0; j < nface_dofs; j++)
-         {
-            const int jE = d_indices[f*nface_dofs+j]%nelem_dofs;
-            for (int i = 0; i < nface_dofs; i++)
-            {
-               const int iE = d_indices[f*nface_dofs+i]%nelem_dofs;
-               AtomicAdd(mat_ea(iE,jE,e), mat_fea(i,j,f));
-            }
-         }
-      });
-   }
-}
-
-void L2FaceRestriction::CheckFESpace(const ElementDofOrdering e_ordering)
-{
-#ifdef MFEM_USE_MPI
-
-   // If the underlying finite element space is parallel, ensure the face
-   // neighbor information is generated.
-   if (const ParFiniteElementSpace *pfes
-       = dynamic_cast<const ParFiniteElementSpace*>(&fes))
-   {
-      pfes->GetParMesh()->ExchangeFaceNbrData();
-   }
-
-#endif
-
-#ifdef MFEM_DEBUG
-   // If fespace == L2
-   const FiniteElement *fe0 = fes.GetFE(0);
-   const TensorBasisElement *tfe = dynamic_cast<const TensorBasisElement*>(fe0);
-   MFEM_VERIFY(tfe != NULL &&
-               (tfe->GetBasisType()==BasisType::GaussLobatto ||
-                tfe->GetBasisType()==BasisType::Positive),
-               "Only Gauss-Lobatto and Bernstein basis are supported in "
-               "L2FaceRestriction.");
-   if (nf==0) { return; }
-   const bool dof_reorder = (e_ordering == ElementDofOrdering::LEXICOGRAPHIC);
-   if (!dof_reorder)
-   {
-      MFEM_ABORT("Non-Tensor L2FaceRestriction not yet implemented.");
-   }
-   if (dof_reorder && nf > 0)
-   {
-      for (int f = 0; f < fes.GetNF(); ++f)
-      {
-         const FiniteElement *fe =
-            fes.GetTraceElement(f, fes.GetMesh()->GetFaceBaseGeometry(f));
-         const TensorBasisElement* el =
-            dynamic_cast<const TensorBasisElement*>(fe);
-         if (el) { continue; }
-         MFEM_ABORT("Finite element not suitable for lexicographic ordering");
-      }
-   }
-#endif
-}
-
-void L2FaceRestriction::ComputeScatterIndicesAndOffsets(
-   const ElementDofOrdering ordering,
-   const FaceType face_type)
-{
-   Mesh &mesh = *fes.GetMesh();
-   // Initialization of the offsets
-   for (int i = 0; i <= ndofs; ++i)
-   {
-      gather_offsets[i] = 0;
-   }
-
-   // Computation of scatter indices and offsets
-   int f_ind=0;
-   for (int f = 0; f < fes.GetNF(); ++f)
-   {
-      Mesh::FaceInformation face = mesh.GetFaceInformation(f);
-      MFEM_ASSERT(!face.IsShared(),
-                  "Unexpected shared face in L2FaceRestriction.");
-      if ( face.IsOfFaceType(face_type) )
-      {
-         SetFaceDofsScatterIndices1(face,f_ind);
-         if ( m==L2FaceValues::DoubleValued )
-         {
-            if ( face_type==FaceType::Interior && face.IsInterior() )
-            {
-               PermuteAndSetFaceDofsScatterIndices2(face,f_ind);
-            }
-            else if ( face_type==FaceType::Boundary && face.IsBoundary() )
-            {
-               SetBoundaryDofsScatterIndices2(face,f_ind);
-            }
-         }
-         f_ind++;
-      }
-   }
-   MFEM_VERIFY(f_ind==nf, "Unexpected number of faces.");
-
-   // Summation of the offsets
-   for (int i = 1; i <= ndofs; ++i)
-   {
-      gather_offsets[i] += gather_offsets[i - 1];
-   }
-}
-
-void L2FaceRestriction::ComputeGatherIndices(
-   const ElementDofOrdering ordering,
-   const FaceType face_type)
-{
-   Mesh &mesh = *fes.GetMesh();
-   // Computation of gather_indices
-   int f_ind = 0;
-   for (int f = 0; f < fes.GetNF(); ++f)
-   {
-      Mesh::FaceInformation face = mesh.GetFaceInformation(f);
-      MFEM_ASSERT(!face.IsShared(),
-                  "Unexpected shared face in L2FaceRestriction.");
-      if ( face.IsOfFaceType(face_type) )
-      {
-         SetFaceDofsGatherIndices1(face,f_ind);
-         if ( m==L2FaceValues::DoubleValued &&
-              face_type==FaceType::Interior &&
-              face.IsLocal())
-         {
-            PermuteAndSetFaceDofsGatherIndices2(face,f_ind);
-         }
-         f_ind++;
-      }
-   }
-   MFEM_VERIFY(f_ind==nf, "Unexpected number of faces.");
-
-   // Reset offsets to their correct value
-   for (int i = ndofs; i > 0; --i)
-   {
-      gather_offsets[i] = gather_offsets[i - 1];
-   }
-   gather_offsets[0] = 0;
-}
-
-void L2FaceRestriction::SetFaceDofsScatterIndices1(
-   const Mesh::FaceInformation &face,
-   const int face_index)
-{
-   MFEM_ASSERT(!(face.IsNonconformingCoarse()),
-               "This method should not be used on nonconforming coarse faces.");
-   const Table& e2dTable = fes.GetElementToDofTable();
-   const int* elem_map = e2dTable.GetJ();
-   const int face_id1 = face.element[0].local_face_id;
-   const int dim = fes.GetMesh()->Dimension();
-   const int dof1d = fes.GetFE(0)->GetOrder()+1;
-   const int elem_index = face.element[0].index;
-   GetFaceDofs(dim, face_id1, dof1d, face_map); // Only for quad and hex
-
-   for (int face_dof_elem1 = 0; face_dof_elem1 < face_dofs; ++face_dof_elem1)
-   {
-      const int volume_dof_elem1 = face_map[face_dof_elem1];
-      const int global_dof_elem1 = elem_map[elem_index*elem_dofs + volume_dof_elem1];
-      const int restriction_dof_elem1 = face_dofs*face_index + face_dof_elem1;
-      scatter_indices1[restriction_dof_elem1] = global_dof_elem1;
-      ++gather_offsets[global_dof_elem1 + 1];
-   }
-}
-
-void L2FaceRestriction::PermuteAndSetFaceDofsScatterIndices2(
-   const Mesh::FaceInformation &face,
-   const int face_index)
-{
-   MFEM_ASSERT(face.IsLocal(),
-               "This method should only be used on local faces.");
-   const Table& e2dTable = fes.GetElementToDofTable();
-   const int* elem_map = e2dTable.GetJ();
-   const int elem_index = face.element[1].index;
-   const int face_id1 = face.element[0].local_face_id;
-   const int face_id2 = face.element[1].local_face_id;
-   const int orientation = face.element[1].orientation;
-   const int dim = fes.GetMesh()->Dimension();
-   const int dof1d = fes.GetFE(0)->GetOrder()+1;
-   GetFaceDofs(dim, face_id2, dof1d, face_map); // Only for quad and hex
-
-   for (int face_dof_elem1 = 0; face_dof_elem1 < face_dofs; ++face_dof_elem1)
-   {
-      const int face_dof_elem2 = PermuteFaceL2(dim, face_id1, face_id2,
-                                               orientation, dof1d,
-                                               face_dof_elem1);
-      const int volume_dof_elem2 = face_map[face_dof_elem2];
-      const int global_dof_elem2 = elem_map[elem_index*elem_dofs + volume_dof_elem2];
-      const int restriction_dof_elem2 = face_dofs*face_index + face_dof_elem1;
-      scatter_indices2[restriction_dof_elem2] = global_dof_elem2;
-      ++gather_offsets[global_dof_elem2 + 1];
-   }
-}
-
-void L2FaceRestriction::PermuteAndSetSharedFaceDofsScatterIndices2(
-   const Mesh::FaceInformation &face,
-   const int face_index)
-{
-#ifdef MFEM_USE_MPI
-   MFEM_ASSERT(face.IsShared(),
-               "This method should only be used on shared faces.");
-   const int elem_index = face.element[1].index;
-   const int face_id1 = face.element[0].local_face_id;
-   const int face_id2 = face.element[1].local_face_id;
-   const int orientation = face.element[1].orientation;
-   const int dim = fes.GetMesh()->Dimension();
-   const int dof1d = fes.GetFE(0)->GetOrder()+1;
-   GetFaceDofs(dim, face_id2, dof1d, face_map); // Only for quad and hex
-   Array<int> face_nbr_dofs;
-   const ParFiniteElementSpace &pfes =
-      static_cast<const ParFiniteElementSpace&>(this->fes);
-   pfes.GetFaceNbrElementVDofs(elem_index, face_nbr_dofs);
-
-   for (int face_dof_elem1 = 0; face_dof_elem1 < face_dofs; ++face_dof_elem1)
-   {
-      const int face_dof_elem2 = PermuteFaceL2(dim, face_id1, face_id2,
-                                               orientation, dof1d, face_dof_elem1);
-      const int volume_dof_elem2 = face_map[face_dof_elem2];
-      const int global_dof_elem2 = face_nbr_dofs[volume_dof_elem2];
-      const int restriction_dof_elem2 = face_dofs*face_index + face_dof_elem1;
-      // Trick to differentiate dof location inter/shared
-      scatter_indices2[restriction_dof_elem2] = ndofs+global_dof_elem2;
-   }
-#endif
-}
-
-void L2FaceRestriction::SetBoundaryDofsScatterIndices2(
-   const Mesh::FaceInformation &face,
-   const int face_index)
-{
-   MFEM_ASSERT(face.IsBoundary(),
-               "This method should only be used on boundary faces.");
-
-   for (int d = 0; d < face_dofs; ++d)
-   {
-      const int restriction_dof_elem2 = face_dofs*face_index + d;
-      scatter_indices2[restriction_dof_elem2] = -1;
-   }
-}
-
-void L2FaceRestriction::SetFaceDofsGatherIndices1(
-   const Mesh::FaceInformation &face,
-   const int face_index)
-{
-   MFEM_ASSERT(!(face.IsNonconformingCoarse()),
-               "This method should not be used on nonconforming coarse faces.");
-   const Table& e2dTable = fes.GetElementToDofTable();
-   const int* elem_map = e2dTable.GetJ();
-   const int face_id1 = face.element[0].local_face_id;
-   const int dim = fes.GetMesh()->Dimension();
-   const int dof1d = fes.GetFE(0)->GetOrder()+1;
-   const int elem_index = face.element[0].index;
-   GetFaceDofs(dim, face_id1, dof1d, face_map); // Only for quad and hex
-
-   for (int face_dof_elem1 = 0; face_dof_elem1 < face_dofs; ++face_dof_elem1)
-   {
-      const int volume_dof_elem1 = face_map[face_dof_elem1];
-      const int global_dof_elem1 = elem_map[elem_index*elem_dofs + volume_dof_elem1];
-      const int restriction_dof_elem1 = face_dofs*face_index + face_dof_elem1;
-      // We don't shift restriction_dof_elem1 to express that it's elem1 of the face
-      gather_indices[gather_offsets[global_dof_elem1]++] = restriction_dof_elem1;
-   }
-}
-
-void L2FaceRestriction::PermuteAndSetFaceDofsGatherIndices2(
-   const Mesh::FaceInformation &face,
-   const int face_index)
-{
-   MFEM_ASSERT(face.IsLocal(),
-               "This method should only be used on local faces.");
-   const Table& e2dTable = fes.GetElementToDofTable();
-   const int* elem_map = e2dTable.GetJ();
-   const int elem_index = face.element[1].index;
-   const int face_id1 = face.element[0].local_face_id;
-   const int face_id2 = face.element[1].local_face_id;
-   const int orientation = face.element[1].orientation;
-   const int dim = fes.GetMesh()->Dimension();
-   const int dof1d = fes.GetFE(0)->GetOrder()+1;
-   GetFaceDofs(dim, face_id2, dof1d, face_map); // Only for quad and hex
-
-   for (int face_dof_elem1 = 0; face_dof_elem1 < face_dofs; ++face_dof_elem1)
-   {
-      const int face_dof_elem2 = PermuteFaceL2(dim, face_id1, face_id2,
-                                               orientation, dof1d,
-                                               face_dof_elem1);
-      const int volume_dof_elem2 = face_map[face_dof_elem2];
-      const int global_dof_elem2 = elem_map[elem_index*elem_dofs + volume_dof_elem2];
-      const int restriction_dof_elem2 = face_dofs*face_index + face_dof_elem1;
-      // We shift restriction_dof_elem2 to express that it's elem2 of the face
-      gather_indices[gather_offsets[global_dof_elem2]++] = nfdofs +
-                                                           restriction_dof_elem2;
-   }
-}
-
-InterpolationManager::InterpolationManager(const FiniteElementSpace &fes,
-                                           ElementDofOrdering ordering,
-                                           FaceType type)
-   : fes(fes),
-     ordering(ordering),
-     interp_config(type==FaceType::Interior ? fes.GetNFbyType(type) : 0),
-     nc_cpt(0)
-{ }
-
-void InterpolationManager::RegisterFaceConformingInterpolation(
-   const Mesh::FaceInformation &face,
-   int face_index)
-{
-   interp_config[face_index] = InterpConfig();
-}
-
-void InterpolationManager::RegisterFaceCoarseToFineInterpolation(
-   const Mesh::FaceInformation &face,
-   int face_index)
-{
-   MFEM_ASSERT(!face.IsConforming(),
-               "Registering face as nonconforming even though it is not.");
-   const DenseMatrix* ptMat = face.point_matrix;
-   // In the case of nonconforming slave shared face the master face is elem1.
-   const int master_side =
-      face.element[0].conformity == Mesh::ElementConformity::Superset ? 0 : 1;
-   const int face_key = (master_side == 0 ? 1000 : 0) +
-                        face.element[0].local_face_id +
-                        6*face.element[1].local_face_id +
-                        36*face.element[1].orientation ;
-   // Unfortunately we can't trust unicity of the ptMat to identify the transformation.
-   Key key(ptMat, face_key);
-   auto itr = interp_map.find(key);
-   if ( itr == interp_map.end() )
-   {
-      const DenseMatrix* interpolator =
-         GetCoarseToFineInterpolation(face,ptMat);
-      interp_map[key] = {nc_cpt, interpolator};
-      interp_config[face_index] = {master_side, nc_cpt};
-      nc_cpt++;
-   }
-   else
-   {
-      interp_config[face_index] = {master_side, itr->second.first};
-   }
-}
-
-const DenseMatrix* InterpolationManager::GetCoarseToFineInterpolation(
-   const Mesh::FaceInformation &face,
-   const DenseMatrix* ptMat)
-{
-   MFEM_VERIFY(ordering == ElementDofOrdering::LEXICOGRAPHIC,
-               "The following interpolation operator is only implemented for"
-               "lexicographic ordering.");
-   MFEM_VERIFY(!face.IsConforming(),
-               "This method should not be called on conforming faces.")
-   const int face_id1 = face.element[0].local_face_id;
-   const int face_id2 = face.element[1].local_face_id;
-
-   const bool is_ghost_slave =
-      face.element[0].conformity == Mesh::ElementConformity::Superset;
-   const int master_face_id = is_ghost_slave ? face_id1 : face_id2;
-
-   // Computation of the interpolation matrix from master
-   // (coarse) face to slave (fine) face.
-   // Assumes all trace elements are the same.
-   const FiniteElement *trace_fe =
-      fes.GetTraceElement(0, fes.GetMesh()->GetFaceGeometry(0));
-   const int face_dofs = trace_fe->GetDof();
-   const TensorBasisElement* el =
-      dynamic_cast<const TensorBasisElement*>(trace_fe);
-   const auto dof_map = el->GetDofMap();
-   DenseMatrix* interpolator = new DenseMatrix(face_dofs,face_dofs);
-   Vector shape(face_dofs);
-
-   IsoparametricTransformation isotr;
-   isotr.SetIdentityTransformation(trace_fe->GetGeomType());
-   isotr.SetPointMat(*ptMat);
-   DenseMatrix& trans_pt_mat = isotr.GetPointMat();
-   // PointMatrix needs to be flipped in 2D
-   if ( trace_fe->GetGeomType()==Geometry::SEGMENT && !is_ghost_slave )
-   {
-      std::swap(trans_pt_mat(0,0),trans_pt_mat(0,1));
-   }
-   DenseMatrix native_interpolator(face_dofs,face_dofs);
-   trace_fe->GetLocalInterpolation(isotr, native_interpolator);
-   const int dim = trace_fe->GetDim()+1;
-   const int dof1d = trace_fe->GetOrder()+1;
-   const int orientation = face.element[1].orientation;
-   for (int i = 0; i < face_dofs; i++)
-   {
-      const int ni = (dof_map.Size()==0) ? i : dof_map[i];
-      int li = ToLexOrdering(dim, master_face_id, dof1d, i);
-      if ( !is_ghost_slave )
-      {
-         // master side is elem 2, so we permute to order dofs as elem 1.
-         li = PermuteFaceL2(dim, face_id2, face_id1,
-                            orientation, dof1d, li);
-      }
-      for (int j = 0; j < face_dofs; j++)
-      {
-         int lj = ToLexOrdering(dim, master_face_id, dof1d, j);
-         if ( !is_ghost_slave )
-         {
-            // master side is elem 2, so we permute to order dofs as elem 1.
-            lj = PermuteFaceL2(dim, face_id2, face_id1,
-                               orientation, dof1d, lj);
-         }
-         const int nj = (dof_map.Size()==0) ? j : dof_map[j];
-         (*interpolator)(li,lj) = native_interpolator(ni,nj);
-      }
-   }
-   return interpolator;
-}
-
-void InterpolationManager::LinearizeInterpolatorMapIntoVector()
-{
-   // Assumes all trace elements are the same.
-   const FiniteElement *trace_fe =
-      fes.GetTraceElement(0, fes.GetMesh()->GetFaceBaseGeometry(0));
-   const int face_dofs = trace_fe->GetDof();
-   const int nc_size = interp_map.size();
-   MFEM_VERIFY(nc_cpt==nc_size, "Unexpected number of interpolators.");
-   interpolators.SetSize(face_dofs*face_dofs*nc_size);
-   auto d_interp = Reshape(interpolators.HostWrite(),face_dofs,face_dofs,nc_size);
-   for (auto val : interp_map)
-   {
-      const int idx = val.second.first;
-      const DenseMatrix &interpolator = *val.second.second;
-      for (int i = 0; i < face_dofs; i++)
-      {
-         for (int j = 0; j < face_dofs; j++)
-         {
-            d_interp(i,j,idx) = interpolator(i,j);
-         }
-      }
-      delete val.second.second;
-   }
-   interp_map.clear();
-}
-
-NCL2FaceRestriction::NCL2FaceRestriction(const FiniteElementSpace &fes,
-                                         const ElementDofOrdering ordering,
-                                         const FaceType type,
-                                         const L2FaceValues m,
-                                         bool build)
-   : L2FaceRestriction(fes, ordering, type, m, false),
-     interpolations(fes, ordering, type)
-{
-   if (!build) { return; }
-   x_interp.UseDevice(true);
-
-   CheckFESpace(ordering);
-
-   ComputeScatterIndicesAndOffsets(ordering, type);
-
-   ComputeGatherIndices(ordering, type);
-}
-
-NCL2FaceRestriction::NCL2FaceRestriction(const FiniteElementSpace &fes,
-                                         const ElementDofOrdering ordering,
-                                         const FaceType type,
-                                         const L2FaceValues m)
-   : NCL2FaceRestriction(fes, ordering, type, m, true)
-{ }
-
-void NCL2FaceRestriction::DoubleValuedNonconformingMult(
-   const Vector& x, Vector& y) const
-{
-   // Assumes all elements have the same number of dofs
-   const int nface_dofs = face_dofs;
-   const int vd = vdim;
-   const bool t = byvdim;
-   auto d_indices1 = scatter_indices1.Read();
-   auto d_indices2 = scatter_indices2.Read();
-   auto d_x = Reshape(x.Read(), t?vd:ndofs, t?ndofs:vd);
-   auto d_y = Reshape(y.Write(), nface_dofs, vd, 2, nf);
-   auto interp_config_ptr = interpolations.GetFaceInterpConfig().Read();
-   const int nc_size = interpolations.GetNumInterpolators();
-   auto d_interp = Reshape(interpolations.GetInterpolators().Read(),
-                           nface_dofs, nface_dofs, nc_size);
-   static constexpr int max_nd = 16*16;
-   MFEM_VERIFY(nface_dofs<=max_nd, "Too many degrees of freedom.");
-   MFEM_FORALL_3D(face, nf, nface_dofs, 1, 1,
-   {
-      MFEM_SHARED double dof_values[max_nd];
-      const InterpConfig conf = interp_config_ptr[face];
-      const int master_side = conf.master_side;
-      const int interp_index = conf.index;
-      for (int side = 0; side < 2; side++)
-      {
-         if ( !conf.is_non_conforming || side!=master_side )
-         {
-            // No interpolation needed
-            MFEM_FOREACH_THREAD(dof,x,nface_dofs)
-            {
-               const int i = face*nface_dofs + dof;
-               const int idx = side==0 ? d_indices1[i] : d_indices2[i];
-               for (int c = 0; c < vd; ++c)
-               {
-                  d_y(dof, c, side, face) = d_x(t?c:idx, t?idx:c);
-               }
-            }
-         }
-         else // Interpolation from coarse to fine
-         {
-            for (int c = 0; c < vd; ++c)
-            {
-               MFEM_FOREACH_THREAD(dof,x,nface_dofs)
-               {
-                  const int i = face*nface_dofs + dof;
-                  const int idx = side==0 ? d_indices1[i] : d_indices2[i];
-                  dof_values[dof] = d_x(t?c:idx, t?idx:c);
-               }
-               MFEM_SYNC_THREAD;
-               MFEM_FOREACH_THREAD(dof_out,x,nface_dofs)
-               {
-                  double res = 0.0;
-                  for (int dof_in = 0; dof_in<nface_dofs; dof_in++)
-                  {
-                     res += d_interp(dof_out, dof_in, interp_index)*dof_values[dof_in];
-                  }
-                  d_y(dof_out, c, side, face) = res;
-               }
-               MFEM_SYNC_THREAD;
-            }
-         }
-      }
-   });
-}
-
-void NCL2FaceRestriction::Mult(const Vector& x, Vector& y) const
-{
-
-   if ( type==FaceType::Interior && m==L2FaceValues::DoubleValued )
-   {
-      DoubleValuedNonconformingMult(x, y);
-   }
-   else if ( type==FaceType::Boundary && m==L2FaceValues::DoubleValued )
-   {
-      DoubleValuedConformingMult(x, y);
-   }
-   else // Single valued (assumes no nonconforming master on elem1)
-   {
-      SingleValuedConformingMult(x, y);
-   }
-}
-
-void NCL2FaceRestriction::SingleValuedNonconformingTransposeInterpolation(
-   const Vector& x) const
-{
-   MFEM_ASSERT(
-      m == L2FaceValues::SingleValued,
-      "This method should be called when m == L2FaceValues::SingleValued.");
-   if (x_interp.Size()==0)
-   {
-      x_interp.SetSize(x.Size());
-   }
-   x_interp = x;
-   // Assumes all elements have the same number of dofs
-   const int nface_dofs = face_dofs;
-   const int vd = vdim;
-   // Interpolation
-   auto d_x = Reshape(x_interp.ReadWrite(), nface_dofs, vd, nf);
-   auto interp_config_ptr = interpolations.GetFaceInterpConfig().Read();
-   auto interpolators = interpolations.GetInterpolators().Read();
-   const int nc_size = interpolations.GetNumInterpolators();
-   auto d_interp = Reshape(interpolators, nface_dofs, nface_dofs, nc_size);
-   static constexpr int max_nd = 16*16;
-   MFEM_VERIFY(nface_dofs<=max_nd, "Too many degrees of freedom.");
-   MFEM_FORALL_3D(face, nf, nface_dofs, 1, 1,
-   {
-      MFEM_SHARED double dof_values[max_nd];
-      const InterpConfig conf = interp_config_ptr[face];
-      const int master_side = conf.master_side;
-      const int interp_index = conf.index;
-      if ( conf.is_non_conforming && master_side==0 )
-      {
-         // Interpolation from fine to coarse
-         for (int c = 0; c < vd; ++c)
-         {
-            MFEM_FOREACH_THREAD(dof,x,nface_dofs)
-            {
-               dof_values[dof] = d_x(dof, c, face);
-            }
-            MFEM_SYNC_THREAD;
-            MFEM_FOREACH_THREAD(dof_out,x,nface_dofs)
-            {
-               double res = 0.0;
-               for (int dof_in = 0; dof_in<nface_dofs; dof_in++)
-               {
-                  res += d_interp(dof_in, dof_out, interp_index)*dof_values[dof_in];
-               }
-               d_x(dof_out, c, face) = res;
-            }
-            MFEM_SYNC_THREAD;
-         }
-      }
-   });
-}
-
-void NCL2FaceRestriction::DoubleValuedNonconformingTransposeInterpolation(
-   const Vector& x) const
-{
-   MFEM_ASSERT(
-      m == L2FaceValues::DoubleValued,
-      "This method should be called when m == L2FaceValues::DoubleValued.");
-   if (x_interp.Size()==0)
-   {
-      x_interp.SetSize(x.Size());
-   }
-   x_interp = x;
-   // Assumes all elements have the same number of dofs
-   const int nface_dofs = face_dofs;
-   const int vd = vdim;
-   // Interpolation
-   auto d_x = Reshape(x_interp.ReadWrite(), nface_dofs, vd, 2, nf);
-   auto interp_config_ptr = interpolations.GetFaceInterpConfig().Read();
-   auto interpolators = interpolations.GetInterpolators().Read();
-   const int nc_size = interpolations.GetNumInterpolators();
-   auto d_interp = Reshape(interpolators, nface_dofs, nface_dofs, nc_size);
-   static constexpr int max_nd = 16*16;
-   MFEM_VERIFY(nface_dofs<=max_nd, "Too many degrees of freedom.");
-   MFEM_FORALL_3D(face, nf, nface_dofs, 1, 1,
-   {
-      MFEM_SHARED double dof_values[max_nd];
-      const InterpConfig conf = interp_config_ptr[face];
-      const int master_side = conf.master_side;
-      const int interp_index = conf.index;
-      if ( conf.is_non_conforming )
-      {
-         // Interpolation from fine to coarse
-         for (int c = 0; c < vd; ++c)
-         {
-            MFEM_FOREACH_THREAD(dof,x,nface_dofs)
-            {
-               dof_values[dof] = d_x(dof, c, master_side, face);
-            }
-            MFEM_SYNC_THREAD;
-            MFEM_FOREACH_THREAD(dof_out,x,nface_dofs)
-            {
-               double res = 0.0;
-               for (int dof_in = 0; dof_in<nface_dofs; dof_in++)
-               {
-                  res += d_interp(dof_in, dof_out, interp_index)*dof_values[dof_in];
-               }
-               d_x(dof_out, c, master_side, face) = res;
-            }
-            MFEM_SYNC_THREAD;
-         }
-      }
-   });
-}
-
-void NCL2FaceRestriction::AddMultTranspose(const Vector& x, Vector& y) const
-{
-   if (type==FaceType::Interior)
-   {
       if ( m==L2FaceValues::DoubleValued )
       {
-         DoubleValuedNonconformingTransposeInterpolation(x);
-         DoubleValuedConformingAddMultTranspose(x_interp, y);
+         DoubleValuedConformingAddMultTranspose(x, y);
       }
       else if ( m==L2FaceValues::SingleValued )
       {
-         SingleValuedNonconformingTransposeInterpolation(x);
-         SingleValuedConformingAddMultTranspose(x_interp, y);
-      }
-   }
-   else
-   {
-      if ( m==L2FaceValues::DoubleValued )
-      {
-         DoubleValuedConformingAddMultTranspose(x, y);
-      }
-      else if ( m==L2FaceValues::SingleValued )
-      {
          SingleValuedConformingAddMultTranspose(x, y);
       }
    }
 }
 
-=======
-      if ( m==L2FaceValues::DoubleValued )
-      {
-         DoubleValuedConformingAddMultTranspose(x, y);
-      }
-      else if ( m==L2FaceValues::SingleValued )
-      {
-         SingleValuedConformingAddMultTranspose(x, y);
-      }
-   }
-}
-
->>>>>>> aa9a4887
 void NCL2FaceRestriction::FillI(SparseMatrix &mat,
                                 const bool keep_nbr_block) const
 {
