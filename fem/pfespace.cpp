--- conflicted
+++ resolved
@@ -1763,12 +1763,8 @@
          if (entity > 1) { T.SetFE(&QuadrilateralFE); }
          else { T.SetFE(&SegmentFE); }
 
-<<<<<<< HEAD
-         Geometry::Type geom = (type > 1) ?
-                               Geometry::SQUARE : Geometry::SEGMENT;
-=======
-         int geom = (entity > 1) ? Geometry::SQUARE : Geometry::SEGMENT;
->>>>>>> abb93e17
+         Geometry::Type geom = (entity > 1) ?
+	   Geometry::SQUARE : Geometry::SEGMENT;
          const FiniteElement* fe = fec->FiniteElementForGeometry(geom);
          if (!fe) { continue; }
 
