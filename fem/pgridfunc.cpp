--- conflicted
+++ resolved
@@ -493,13 +493,8 @@
    gcomm.Bcast(overlap);
 
    // Accumulate for all dofs.
-<<<<<<< HEAD
-   gcomm.Reduce<double>(der.GetData(), GroupCommunicator::Sum);
-   gcomm.Bcast<double>(der.GetData());
-=======
    gcomm.Reduce<double>(der.HostReadWrite(), GroupCommunicator::Sum);
    gcomm.Bcast<double>(der.HostReadWrite());
->>>>>>> 092b5079
 
    for (int i = 0; i < overlap.Size(); i++)
    {
