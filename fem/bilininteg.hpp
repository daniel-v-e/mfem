--- conflicted
+++ resolved
@@ -1919,67 +1919,12 @@
    int dim, ne, dofs1D, quad1D;
    Vector pa_data;
    bool symmetric = true; ///< False if using a nonsymmetric matrix coefficient
-<<<<<<< HEAD
-#ifdef MFEM_USE_CEED
-=======
->>>>>>> 1155c003
    // CEED extension
    CeedData* ceedDataPtr;
 
 public:
    /// Construct a diffusion integrator with coefficient Q = 1
    DiffusionIntegrator()
-<<<<<<< HEAD
-   {
-      Q = NULL;
-      VQ = NULL;
-      MQ = NULL;
-      maps = NULL;
-      geom = NULL;
-#ifdef MFEM_USE_CEED
-      ceedDataPtr = NULL;
-#endif
-   }
-
-   /// Construct a diffusion integrator with a scalar coefficient q
-   DiffusionIntegrator(Coefficient &q)
-      : Q(&q)
-   {
-      VQ = NULL;
-      MQ = NULL;
-      maps = NULL;
-      geom = NULL;
-#ifdef MFEM_USE_CEED
-      ceedDataPtr = NULL;
-#endif
-   }
-
-   /// Construct a diffusion integrator with a vector coefficient q
-   DiffusionIntegrator(VectorCoefficient &q)
-      : VQ(&q)
-   {
-      Q = NULL;
-      MQ = NULL;
-      maps = NULL;
-      geom = NULL;
-#ifdef MFEM_USE_CEED
-      ceedDataPtr = NULL;
-#endif
-   }
-
-   /// Construct a diffusion integrator with a matrix coefficient q
-   DiffusionIntegrator(MatrixCoefficient &q)
-      : MQ(&q)
-   {
-      Q = NULL;
-      VQ = NULL;
-      maps = NULL;
-      geom = NULL;
-#ifdef MFEM_USE_CEED
-      ceedDataPtr = NULL;
-#endif
-   }
-=======
       : Q(NULL), VQ(NULL), MQ(NULL), SMQ(NULL), maps(NULL), geom(NULL),
         ceedDataPtr(NULL) { }
 
@@ -2002,7 +1947,6 @@
    DiffusionIntegrator(SymmetricMatrixCoefficient &q)
       : Q(NULL), VQ(NULL), MQ(NULL), SMQ(&q), maps(NULL), geom(NULL),
         ceedDataPtr(NULL) { }
->>>>>>> 1155c003
 
    virtual ~DiffusionIntegrator()
    {
