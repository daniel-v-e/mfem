﻿// Copyright (c) 2010-2020, Lawrence Livermore National Security, LLC. Produced
// at the Lawrence Livermore National Laboratory. All Rights reserved. See files
// LICENSE and NOTICE for details. LLNL-CODE-806117.
//
// This file is part of the MFEM library. For more information and source code
// availability visit https://mfem.org.
//
// MFEM is free software; you can redistribute it and/or modify it under the
// terms of the BSD-3 license. We welcome feedback and contributions, see file
// CONTRIBUTING.md for details.

#ifndef MFEM_GSLIB
#define MFEM_GSLIB

#include "../config/config.hpp"
#include "gridfunc.hpp"

#ifdef MFEM_USE_GSLIB

struct comm;
struct findpts_data_2;
struct findpts_data_3;
struct array;
struct crystal;

namespace mfem
{

/** \brief FindPointsGSLIB can robustly evaluate a GridFunction on an arbitrary
 *  collection of points. There are three key functions in FindPointsGSLIB:
 *
 *  1. Setup - constructs the internal data structures of gslib.
 *
 *  2. FindPoints - for any given arbitrary set of points in physical space,
 *     gslib finds the element number, MPI rank, and the reference space
 *     coordinates inside the element that each point is located in. gslib also
 *     returns a code that indicates  wether the point was found inside an
 *     element, on element border, or not found in the domain.
 *
 *  3. Interpolate - Interpolates any gridfunction at the points found using 2.
 *
 *  FindPointsGSLIB provides interface to use these functions individually or using
 *  a single call.
 */
class FindPointsGSLIB
{
protected:
   Mesh *mesh, *meshsplit;
   IntegrationRule *ir_simplex; // IntegrationRule to split quads/hex -> simplex
   struct findpts_data_2 *fdata2D; // pointer to gslib's
   struct findpts_data_3 *fdata3D; // internal data
   int dim, points_cnt;
   Array<unsigned int> gsl_code, gsl_proc, gsl_elem, gsl_mfem_elem;
   Vector gsl_mesh, gsl_ref, gsl_dist, gsl_mfem_ref;
   bool setupflag;
   struct crystal *cr;
   struct comm *gsl_comm;
   double default_interp_value;

   GridFunction::AvgType avgtype;

<<<<<<< HEAD
   virtual void GetNodeValues(const GridFunction &gf_in, Vector &node_vals);
   virtual void GetQuadHexNodalCoordinates();
   virtual void GetSimplexNodalCoordinates();
=======
   /// Get GridFunction from MFEM format to GSLIB format
   void GetNodeValues(const GridFunction &gf_in, Vector &node_vals);
   /// Get nodal coordinates from mesh to the format expected by GSLIB for quads
   /// and hexes
   void GetQuadHexNodalCoordinates();
   /// Convert simplices to quad/hexes and then get nodal coordinates for each
   /// split element into format expected by GSLIB
   void GetSimplexNodalCoordinates();
>>>>>>> d15bdaa7

   /// Use GSLIB for communication and interpolation
   void InterpolateH1(const GridFunction &field_in, Vector &field_out);
   /// Uses GSLIB Crystal Router for communication followed by MFEM's
   /// interpolation functions
   void InterpolateGeneral(const GridFunction &field_in, Vector &field_out);
   /// Map {r,s,t} coordinates from [-1,1] to [0,1] for MFEM. For simplices mesh
   /// find the original element number (that was split into micro quads/hexes
   /// by GetSimplexNodalCoordinates())
   void MapRefPosAndElemIndices();


public:
   FindPointsGSLIB();

#ifdef MFEM_USE_MPI
   FindPointsGSLIB(MPI_Comm _comm);
#endif

   virtual ~FindPointsGSLIB();

   /** Initializes the internal mesh in gslib, by sending the positions of the
       Gauss-Lobatto nodes of the input Mesh object @a m.
       Note: not tested with periodic (DG meshes).
       Note: the input mesh @a m must have Nodes set.

       @param[in] m         Input mesh.
       @param[in] bb_t      Relative size of bounding box around each element.
       @param[in] newt_tol  Newton tolerance for the gslib search methods.
       @param[in] npt_max   Number of points for simultaneous iteration. This
                            alters performance and memory footprint. */
   void Setup(Mesh &m, const double bb_t = 0.1, const double newt_tol = 1.0e-12,
              const int npt_max = 256);
   void Setup(Mesh &m, const int idsess, GridFunction &gfmax,
              const double bb_t = 0.1, const double newt_tol = 1.0e-12,
              const int npt_max = 256);

   /** Searches positions given in physical space by @a point_pos. All output
       Arrays and Vectors are expected to have the correct size.
       @param[in]  point_pos       Positions to be found. Must by ordered by nodes
                                   (XXX...,YYY...,ZZZ).
       @param[out] gsl_codes       Return codes for each point: inside element (0),
                                   element boundary (1), not found (2).
       @param[out] gsl_proc        MPI proc ids where the points were found.
       @param[out] gsl_elem        Element ids where the points were found.
                                   Defaults to 0 for points that were not found.
       @param[out] gsl_mfem_elem   Element ids corresponding to MFEM-mesh
                                   where the points were found.
                                   @a gsl_mfem_elem != @a gsl_elem for simplices
                                   Defaults to 0 for points that were not found.
       @param[out] gsl_ref         Reference coordinates of the found point.
                                   Ordered by vdim (XYZ,XYZ,XYZ...).
                                   Note: the gslib reference frame is [-1,1].
                                   Defaults to -1 for points that were not found.
       @param[out] gsl_mfem_ref    Reference coordinates @a gsl_ref mapped to [0,1].
                                   Defaults to 0 for points that were not found.
       @param[out] gsl_dist        Distance between the sought and the found point
                                   in physical space. */
   void FindPoints(const Vector &point_pos);
   /// Setup FindPoints and search positions
   void FindPoints(Mesh &m, const Vector &point_pos, const double bb_t = 0.1,
                   const double newt_tol = 1.0e-12,  const int npt_max = 256);

   void FindPoints(const Vector &point_pos, Array<unsigned int> &point_id,
                   Array<unsigned int> &codes,
                   Array<unsigned int> &proc_ids, Array<unsigned int> &elem_ids,
                   Vector &ref_pos, Vector &dist);

   /** Interpolation of field values at prescribed reference space positions.
       @param[in] field_in    Function values that will be interpolated on the
                              reference positions. Note: it is assumed that
                              @a field_in is in H1 and in the same space as the
                              mesh that was given to Setup().
       @param[out] field_out  Interpolated values. For points that are not found
                              the value is set to #default_interp_value. */
   void Interpolate(const GridFunction &field_in, Vector &field_out);
   /** Search positions and interpolate */
   void Interpolate(const Vector &point_pos, const GridFunction &field_in,
                    Vector &field_out);
   /** Setup FindPoints, search positions and interpolate */
   void Interpolate(Mesh &m, const Vector &point_pos,
                    const GridFunction &field_in, Vector &field_out);

   /// Average type to be used for L2 functions in-case a point is located at
   /// an element boundary where the function might not have a unique value.
   void SetL2AvgType(GridFunction::AvgType avgtype_) { avgtype = avgtype_; }

   /// Set the default interpolation value for points that are not found in the
   /// mesh.
   void SetDefaultInterpolationValue(double interp_value_)
   {
      default_interp_value = interp_value_;
   }

   /** Cleans up memory allocated internally by gslib.
       Note that in parallel, this must be called before MPI_Finalize(), as
       it calls MPI_Comm_free() for internal gslib communicators. */
   void FreeData();

   /// Return code for each point searched by FindPoints: inside element (0), on
   /// element boundary (1), or not found (2).
   const Array<unsigned int> &GetCode() const { return gsl_code; }
   /// Return element number for each point found by FindPoints.
   const Array<unsigned int> &GetElem() const { return gsl_mfem_elem; }
   /// Return MPI rank on which each point was found by FindPoints.
   const Array<unsigned int> &GetProc() const { return gsl_proc; }
   /// Return reference coordinates for each point found by FindPoints.
   const Vector &GetReferencePosition() const { return gsl_mfem_ref;  }
   /// Return distance Distance between the sought and the found point
   /// in physical space, for each point found by FindPoints.
   const Vector &GetDist()              const { return gsl_dist; }

   /// Return element number for each point found by FindPoints corresponding to
   /// GSLIB mesh. gsl_mfem_elem != gsl_elem for mesh with simplices.
   const Array<unsigned int> &GetGSLIBElem() const { return gsl_elem; }
   /// Return reference coordinates in [-1,1] (internal range in GSLIB) for each
   /// point found by FindPoints.
   const Vector &GetGSLIBReferencePosition() const { return gsl_ref; }


};


class OversetFindPointsGSLIB : public FindPointsGSLIB
{
protected:
   bool overset;
   unsigned int u_idsess;
   Vector distfint;

public:
   OversetFindPointsGSLIB() : FindPointsGSLIB(),
      overset(true) { }

#ifdef MFEM_USE_MPI
   OversetFindPointsGSLIB(MPI_Comm _comm) : FindPointsGSLIB(_comm),
      overset(true) { }
#endif

   /** Initializes the internal mesh in gslib, by sending the positions of the
       Gauss-Lobatto nodes of the input Mesh object @a m.
       Note: not tested with periodic (DG meshes).
       Note: the input mesh @a m must have Nodes set.

       @param[in] m         Input mesh.
       @param[in] idsess    Mesh number that the elements belong to.
       @param[in] gfmax     (Optional) GridFunction in H1 that is used as a
                            discriminator where one point is located in multiple
                            meshes. The mesh that maximizes gfmax is chosen.
       @param[in] bb_t      Relative size of bounding box around each element.
       @param[in] newt_tol  Newton tolerance for the gslib search methods.
       @param[in] npt_max   Number of points for simultaneous iteration. This
                            alters performance and memory footprint.*/
   void Setup(Mesh &m, const int idsess, GridFunction *gfmax = NULL,
              const double bb_t = 0.1, const double newt_tol = 1.0e-12,
              const int npt_max = 256);

   /** Searches positions given in physical space by @a point_pos. All output
       Arrays and Vectors are expected to have the correct size.

       @param[in]  point_pos  Positions to be found. Must by ordered by nodes
                              (XXX...,YYY...,ZZZ).
       @param[in]  point_id   Index of the mesh that the point belongs to
                              (corresponding to @a idsess in Setup).
       @param[out] codes      Return codes for each point: inside element (0),
                              element boundary (1), not found (2).
       @param[out] proc_ids   MPI proc ids where the points were found.
       @param[out] elem_ids   Element ids where the points were found.
       @param[out] ref_pos    Reference coordinates of the found point. Ordered
                              by vdim (XYZ,XYZ,XYZ...).
                              Note: the gslib reference frame is [-1,1].
       @param[out] dist       Distance between the sought and the found point
                              in physical space. */
   void FindPoints(const Vector &point_pos,
                   Array<unsigned int> &point_id,
                   Array<unsigned int> &codes,
                   Array<unsigned int> &proc_ids,
                   Array<unsigned int> &elem_ids,
                   Vector &ref_pos, Vector &dist);
   void FindPoints(const Vector &point_pos, Array<unsigned int> &point_id);

   /** Search positions and interpolate */
   void Interpolate(const Vector &point_pos, Array<unsigned int> &point_id,
                    const GridFunction &field_in, Vector &field_out);
   /** Cleans up memory allocated internally by gslib.
       Note that in parallel, this must be called before MPI_Finalize(), as
       it calls MPI_Comm_free() for internal gslib communicators. */
   void FreeData();
};

} // namespace mfem

#endif //MFEM_USE_GSLIB

#endif //MFEM_GSLIB guard<|MERGE_RESOLUTION|>--- conflicted
+++ resolved
@@ -59,11 +59,6 @@
 
    GridFunction::AvgType avgtype;
 
-<<<<<<< HEAD
-   virtual void GetNodeValues(const GridFunction &gf_in, Vector &node_vals);
-   virtual void GetQuadHexNodalCoordinates();
-   virtual void GetSimplexNodalCoordinates();
-=======
    /// Get GridFunction from MFEM format to GSLIB format
    void GetNodeValues(const GridFunction &gf_in, Vector &node_vals);
    /// Get nodal coordinates from mesh to the format expected by GSLIB for quads
@@ -72,7 +67,6 @@
    /// Convert simplices to quad/hexes and then get nodal coordinates for each
    /// split element into format expected by GSLIB
    void GetSimplexNodalCoordinates();
->>>>>>> d15bdaa7
 
    /// Use GSLIB for communication and interpolation
    void InterpolateH1(const GridFunction &field_in, Vector &field_out);
@@ -136,11 +130,6 @@
    void FindPoints(Mesh &m, const Vector &point_pos, const double bb_t = 0.1,
                    const double newt_tol = 1.0e-12,  const int npt_max = 256);
 
-   void FindPoints(const Vector &point_pos, Array<unsigned int> &point_id,
-                   Array<unsigned int> &codes,
-                   Array<unsigned int> &proc_ids, Array<unsigned int> &elem_ids,
-                   Vector &ref_pos, Vector &dist);
-
    /** Interpolation of field values at prescribed reference space positions.
        @param[in] field_in    Function values that will be interpolated on the
                               reference positions. Note: it is assumed that
@@ -191,8 +180,6 @@
    /// Return reference coordinates in [-1,1] (internal range in GSLIB) for each
    /// point found by FindPoints.
    const Vector &GetGSLIBReferencePosition() const { return gsl_ref; }
-
-
 };
 
 
@@ -246,21 +233,11 @@
                               Note: the gslib reference frame is [-1,1].
        @param[out] dist       Distance between the sought and the found point
                               in physical space. */
-   void FindPoints(const Vector &point_pos,
-                   Array<unsigned int> &point_id,
-                   Array<unsigned int> &codes,
-                   Array<unsigned int> &proc_ids,
-                   Array<unsigned int> &elem_ids,
-                   Vector &ref_pos, Vector &dist);
    void FindPoints(const Vector &point_pos, Array<unsigned int> &point_id);
 
    /** Search positions and interpolate */
    void Interpolate(const Vector &point_pos, Array<unsigned int> &point_id,
                     const GridFunction &field_in, Vector &field_out);
-   /** Cleans up memory allocated internally by gslib.
-       Note that in parallel, this must be called before MPI_Finalize(), as
-       it calls MPI_Comm_free() for internal gslib communicators. */
-   void FreeData();
 };
 
 } // namespace mfem
