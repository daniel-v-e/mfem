--- conflicted
+++ resolved
@@ -27,9 +27,6 @@
 
 jobs:
   include:
-<<<<<<< HEAD
-    #
-=======
 
     # ========================
     #         Checks
@@ -141,10 +138,40 @@
       cache:
         ccache: true
 
->>>>>>> 8a3bb90e
     - os: linux
       compiler: gcc
       name: "Linux: Parallel + Debug"
+      addons:
+        apt:
+          # sources:
+            # - ubuntu-toolchain-r-test
+          packages:
+            # GCC 4.9
+            # - g++-4.9
+            # MPICH
+            - mpich
+            - libmpich-dev
+            # OpenMPI
+            # - openmpi-bin
+            # - libopenmpi-dev
+      env: DEBUG=YES
+           MPI=YES
+           CODECOV=NO
+           MFEM_TEST_TARGET=check
+           NPROCS=2
+      cache:
+        ccache: true
+        directories:
+          - $TRAVIS_BUILD_DIR/../$HYPRE_TOP_DIR/src/hypre
+          - $TRAVIS_BUILD_DIR/../metis-4.0
+      before_cache:
+        - cd $TRAVIS_BUILD_DIR/../metis-4.0;
+          mv libmetis.a Lib ..; rm -rf * ; mv ../libmetis.a ../Lib .;
+          rm -f Lib/*.{c,o}
+
+    - os: linux
+      compiler: gcc
+      name: "Linux: Parallel"
       addons:
         apt:
           # sources:
@@ -162,77 +189,6 @@
            MPI=YES
            CODECOV=YES
            MFEM_TEST_TARGET=test
-           NPROCS=2
-      cache:
-        ccache: true
-        directories:
-          - $TRAVIS_BUILD_DIR/../$HYPRE_TOP_DIR/src/hypre
-          - $TRAVIS_BUILD_DIR/../metis-4.0
-      before_cache:
-        - cd $TRAVIS_BUILD_DIR/../metis-4.0;
-<<<<<<< HEAD
-          mv libmetis.a ..; rm -rf *; mv ../libmetis.a .
-    #
-    - os: osx
-      # osx_image: xcode7.3
-      compiler: clang
-      env: DEBUG=NO
-           MPI=YES
-           CODECOV=YES
-           MFEM_TEST_TARGET=test
-           NPROCS=4
-           TMPDIR=/tmp
-      cache:
-        directories:
-          - $TRAVIS_BUILD_DIR/../hypre-2.10.0b/src/hypre/lib
-          - $TRAVIS_BUILD_DIR/../hypre-2.10.0b/src/hypre/include
-          - $TRAVIS_BUILD_DIR/../metis-4.0
-          - $HOME/local-cached
-      before_cache:
-        - cd $TRAVIS_BUILD_DIR/../metis-4.0;
-          mv libmetis.a ..; rm -rf *; mv ../libmetis.a .
-    #
-    # Linux
-    #
-    - os: linux
-      compiler: gcc
-      env: DEBUG=YES
-           MPI=NO
-           CODECOV=NO
-           MFEM_TEST_TARGET=check
-    #
-    - os: linux
-      compiler: gcc
-      env: DEBUG=NO
-           MPI=NO
-           CODECOV=NO
-           MFEM_TEST_TARGET=test
-    #
-=======
-          mv libmetis.a Lib ..; rm -rf * ; mv ../libmetis.a ../Lib .;
-          rm -f Lib/*.{c,o}
-
->>>>>>> 8a3bb90e
-    - os: linux
-      compiler: gcc
-      name: "Linux: Parallel"
-      addons:
-        apt:
-          # sources:
-            # - ubuntu-toolchain-r-test
-          packages:
-            # GCC 4.9
-            # - g++-4.9
-            # MPICH
-            - mpich
-            - libmpich-dev
-            # OpenMPI
-            # - openmpi-bin
-            # - libopenmpi-dev
-      env: DEBUG=YES
-           MPI=YES
-           CODECOV=NO
-           MFEM_TEST_TARGET=check
            NPROCS=2
       cache:
         ccache: true
@@ -336,10 +292,6 @@
           - $HOME/local-cached
       before_cache:
         - cd $TRAVIS_BUILD_DIR/../metis-4.0;
-<<<<<<< HEAD
-          mv libmetis.a ..; rm -rf *; mv ../libmetis.a .
-
-=======
           mv libmetis.a Lib ..; rm -rf * ; mv ../libmetis.a ../Lib .;
           rm -f Lib/*.{c,o}
 
@@ -367,7 +319,6 @@
         - cd $TRAVIS_BUILD_DIR/../metis-4.0;
           mv libmetis.a Lib ..; rm -rf * ; mv ../libmetis.a ../Lib .;
           rm -f Lib/*.{c,o}
->>>>>>> 8a3bb90e
 
 before_install:
    # No addon for brew yet, have to install OSX packages this way.
