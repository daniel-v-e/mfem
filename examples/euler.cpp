--- conflicted
+++ resolved
@@ -60,22 +60,13 @@
 
 int main(int argc, char *argv[]) {
   // 1. Parse command-line options.
-<<<<<<< HEAD
-  problem = 3;
-  const double specific_heat_ratio = 1.4;
-  const double gas_constant = 1.0;
-  const char *mesh_file = "../data/periodic-square-4x4.mesh";
-  int ref_levels = 4;
-=======
   problem = 2;
-
   const double specific_heat_ratio = 1.4;
   const double gas_constant = 1.0;
 
   const char *mesh_file = "../data/periodic-square.mesh";
   int IntOrderOffset = 3;
   int ref_levels = 2;
->>>>>>> b0f44de3
   int order = 3;
   int ode_solver_type = 4;
   double t_final = 2.0;
@@ -222,14 +213,9 @@
       new EulerElementFormIntegrator(dim, IntOrderOffset, specific_heat_ratio,
                                      gas_constant);
 
-<<<<<<< HEAD
-  EulerFaceIntegrator *eulerFaceIntegrator = new EulerFaceIntegrator(
-      new RusanovFlux(), dim, specific_heat_ratio, gas_constant);
-=======
   EulerFaceFormIntegrator *eulerFaceFormIntegrator =
       new EulerFaceFormIntegrator(new RusanovFlux(), dim, IntOrderOffset,
                               specific_heat_ratio, gas_constant);
->>>>>>> b0f44de3
 
   // 8. Define the time-dependent evolution operator describing the ODE
   //    right-hand side, and perform time-integration (looping over the time
