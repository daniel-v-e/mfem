# Copyright (c) 2010-2020, Lawrence Livermore National Security, LLC. Produced
# at the Lawrence Livermore National Laboratory. All Rights reserved. See files
# LICENSE and NOTICE for details. LLNL-CODE-806117.
#
# This file is part of the MFEM library. For more information and source code
# availability visit https://mfem.org.
#
# MFEM is free software; you can redistribute it and/or modify it under the
# terms of the BSD-3 license. We welcome feedback and contributions, see file
# CONTRIBUTING.md for details.

# Use the MFEM build directory
MFEM_DIR ?= ../..
MFEM_BUILD_DIR ?= ../..
SRC = $(if $(MFEM_DIR:../..=),$(MFEM_DIR)/examples/sundials/,)
CONFIG_MK = $(MFEM_BUILD_DIR)/config/config.mk
# Use the MFEM install directory
# MFEM_INSTALL_DIR = ../../mfem
# CONFIG_MK = $(MFEM_INSTALL_DIR)/share/mfem/config.mk

MFEM_LIB_FILE = mfem_is_not_built
-include $(CONFIG_MK)

SEQ_EXAMPLES = ex9 ex10 ex16
PAR_EXAMPLES = ex9p ex10p ex16p
ifeq ($(MFEM_USE_MPI),NO)
   EXAMPLES = $(SEQ_EXAMPLES)
else
   EXAMPLES = $(PAR_EXAMPLES) $(SEQ_EXAMPLES)
endif

.SUFFIXES:
.SUFFIXES: .o .cpp .mk
.PHONY: all clean clean-build clean-exec

# Remove built-in rule
%: %.cpp

# Replace the default implicit rule for *.cpp files
%: $(SRC)%.cpp $(MFEM_LIB_FILE) $(CONFIG_MK)
	$(MFEM_CXX) $(MFEM_FLAGS) $< -o $@ $(MFEM_LIBS)

all: $(EXAMPLES)

ifeq ($(MFEM_USE_SUNDIALS),NO)
$(EXAMPLES):
	$(error MFEM is not configured with SUNDIALS)
endif

MFEM_TESTS = EXAMPLES
include $(MFEM_TEST_MK)

# Testing: Parallel vs. serial runs
RUN_MPI = $(MFEM_MPIEXEC) $(MFEM_MPIEXEC_NP) $(MFEM_MPI_NP)
SERIAL_NAME := Serial SUNDIALS example
PARALLEL_NAME := Parallel SUNDIALS example
%-test-par: %
	@$(call mfem-test,$<, $(RUN_MPI), $(PARALLEL_NAME))
%-test-seq: %
	@$(call mfem-test,$<,, $(SERIAL_NAME))

# Testing: Specific execution options:
<<<<<<< HEAD
# Example 9: test explicit CVODE time stepping
=======
# Example 9: test CVODE with CV_ADAMS (non-stiff implicit) time stepping
>>>>>>> c390dbbc
EX9_COMMON_ARGS := -m ../../data/periodic-hexagon.mesh -p 0 -s 7
EX9_ARGS  := $(EX9_COMMON_ARGS) -r  2 -dt 0.0018 -vs 25
EX9P_ARGS := $(EX9_COMMON_ARGS) -rp 1 -dt 0.0009 -vs 50
ex9-test-seq: ex9
	@$(call mfem-test,$<,, $(SERIAL_NAME),$(EX9_ARGS))
ex9p-test-par: ex9p
	@$(call mfem-test,$<, $(RUN_MPI), $(PARALLEL_NAME),$(EX9P_ARGS))
# Example 10: test CVODE with CV_BDF (stiff implicit) time stepping
EX10_COMMON_ARGS := -m ../../data/beam-quad.mesh -o 2 -s 5 -dt 0.15 -tf 6 -vs 10
EX10_ARGS  := $(EX10_COMMON_ARGS) -r  2
EX10P_ARGS := $(EX10_COMMON_ARGS) -rp 1
ex10-test-seq: ex10
	@$(call mfem-test,$<,, $(SERIAL_NAME),$(EX10_ARGS))
ex10p-test-par: ex10p
	@$(call mfem-test,$<, $(RUN_MPI), $(PARALLEL_NAME),$(EX10P_ARGS))

# Testing: "test" target and mfem-test* variables are defined in config/test.mk

# Generate an error message if the MFEM library is not built and exit
$(MFEM_LIB_FILE):
	$(error The MFEM library is not built)

clean: clean-build clean-exec

clean-build:
	rm -f *.o *~ $(SEQ_EXAMPLES) $(PAR_EXAMPLES)
	rm -rf *.dSYM *.TVD.*breakpoints

clean-exec:
	@rm -f ex9.mesh ex9-mesh.* ex9-init.* ex9-final.* Example9*
	@rm -f deformed.* velocity.* elastic_energy.*
	@rm -f ex16.mesh ex16-mesh.* ex16-init.* ex16-final.* Example16*<|MERGE_RESOLUTION|>--- conflicted
+++ resolved
@@ -60,11 +60,7 @@
 	@$(call mfem-test,$<,, $(SERIAL_NAME))
 
 # Testing: Specific execution options:
-<<<<<<< HEAD
-# Example 9: test explicit CVODE time stepping
-=======
 # Example 9: test CVODE with CV_ADAMS (non-stiff implicit) time stepping
->>>>>>> c390dbbc
 EX9_COMMON_ARGS := -m ../../data/periodic-hexagon.mesh -p 0 -s 7
 EX9_ARGS  := $(EX9_COMMON_ARGS) -r  2 -dt 0.0018 -vs 25
 EX9P_ARGS := $(EX9_COMMON_ARGS) -rp 1 -dt 0.0009 -vs 50
