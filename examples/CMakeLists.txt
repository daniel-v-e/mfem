--- conflicted
+++ resolved
@@ -29,11 +29,8 @@
   ex20.cpp
   ex21.cpp
   ex22.cpp
-<<<<<<< HEAD
+  ex23.cpp
   ex24.cpp
-=======
-  ex23.cpp
->>>>>>> c93dbb7c
   )
 
 if (MFEM_USE_MPI)
