--- conflicted
+++ resolved
@@ -121,20 +121,12 @@
    //    'ref_levels' to be the largest number that gives a final mesh with no
    //    more than 10,000 elements.
    {
-<<<<<<< HEAD
       int ref_levels = 3;
          //(int)floor(log(10000./mesh->GetNE())/log(2.)/dim);
       for (int l = 0; l < ref_levels; l++)
       {
          //mesh->UniformRefinement();
          mesh->RandomRefinement(0.5, true);
-=======
-      int ref_levels =
-         (int)floor(log(10000./mesh.GetNE())/log(2.)/dim);
-      for (int l = 0; l < ref_levels; l++)
-      {
-         mesh.UniformRefinement();
->>>>>>> 33dfee97
       }
    }
 
