--- conflicted
+++ resolved
@@ -21,11 +21,7 @@
 MFEM_LIB_FILE = mfem_is_not_built
 -include $(CONFIG_MK)
 
-<<<<<<< HEAD
-SEQ_MINIAPPS = annulus mobius-strip klein-bottle toroid \
-=======
-SEQ_MINIAPPS = mobius-strip klein-bottle toroid twist \
->>>>>>> 4134e949
+SEQ_MINIAPPS = annulus mobius-strip klein-bottle toroid twist \
 	mesh-explorer shaper extruder mesh-optimizer
 PAR_MINIAPPS = pmesh-optimizer
 ifeq ($(MFEM_USE_MPI),NO)
@@ -89,21 +85,13 @@
 clean: clean-build clean-exec
 
 clean-build:
-<<<<<<< HEAD
-	rm -f *.o *~ annulus mobius-strip klein-bottle toroid
-=======
-	rm -f *.o *~ mobius-strip klein-bottle toroid twist
->>>>>>> 4134e949
+	rm -f *.o *~ annulus mobius-strip klein-bottle toroid twist
 	rm -f mesh-explorer shaper extruder
 	rm -f mesh-optimizer pmesh-optimizer
 	rm -rf *.dSYM *.TVD.*breakpoints
 
 clean-exec:
 	@rm -f mobius-strip.mesh klein-bottle.mesh mesh-explorer.mesh
-<<<<<<< HEAD
-	@rm -f annulus-*.mesh toroid-*.mesh
-=======
-	@rm -f toroid-*.mesh twist-*.mesh
->>>>>>> 4134e949
+	@rm -f annulus-*.mesh toroid-*.mesh twist-*.mesh
 	@rm -f partitioning.txt shaper.mesh extruder.mesh
 	@rm -f optimized* perturbed*