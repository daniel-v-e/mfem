# Copyright (c) 2010-2022, Lawrence Livermore National Security, LLC. Produced
# at the Lawrence Livermore National Laboratory. All Rights reserved. See files
# LICENSE and NOTICE for details. LLNL-CODE-806117.
#
# This file is part of the MFEM library. For more information and source code
# availability visit https://mfem.org.
#
# MFEM is free software; you can redistribute it and/or modify it under the
# terms of the BSD-3 license. We welcome feedback and contributions, see file
# CONTRIBUTING.md for details.

if (MFEM_USE_MPI)
  list(APPEND NAVIER_COMMON_SOURCES
<<<<<<< HEAD
      navier_solver.cpp
      ortho_solver.cpp
      navier_3d_brink_workflow.cpp
      ascii.cpp
      MeshOptSolver.cpp)
  list(APPEND NAVIER_COMMON_HEADERS
      navier_solver.hpp
      ortho_solver.hpp
      navier_3d_brink_workflow.hpp
      ascii.hpp
      MeshOptSolver.hpp)
=======
      navier_solver.cpp)
  list(APPEND NAVIER_COMMON_HEADERS
      navier_solver.hpp)
>>>>>>> a97923ed

  convert_filenames_to_full_paths(NAVIER_COMMON_SOURCES)
  convert_filenames_to_full_paths(NAVIER_COMMON_HEADERS)

  set(NAVIER_COMMON_FILES
      EXTRA_SOURCES ${NAVIER_COMMON_SOURCES}
      EXTRA_HEADERS ${NAVIER_COMMON_HEADERS})

  add_mfem_miniapp(navier_mms
    MAIN navier_mms.cpp
    ${NAVIER_COMMON_FILES}
    LIBRARIES mfem)

  add_mfem_miniapp(navier_kovasznay
    MAIN navier_kovasznay.cpp
    ${NAVIER_COMMON_FILES}
    LIBRARIES mfem)

  add_mfem_miniapp(navier_kovasznay_vs
    MAIN navier_kovasznay_vs.cpp
    ${NAVIER_COMMON_FILES}
    LIBRARIES mfem)

  add_mfem_miniapp(navier_tgv
    MAIN navier_tgv.cpp
    ${NAVIER_COMMON_FILES}
    LIBRARIES mfem)

  add_mfem_miniapp(navier_shear
    MAIN navier_shear.cpp
    ${NAVIER_COMMON_FILES}
    LIBRARIES mfem)

  add_mfem_miniapp(navier_3dfoc
    MAIN navier_3dfoc.cpp
    ${NAVIER_COMMON_FILES}
    LIBRARIES mfem)

  add_mfem_miniapp(test_LF
    MAIN test_LF.cpp
    ${NAVIER_COMMON_FILES}
    LIBRARIES mfem)

  add_mfem_miniapp(navier_turbchan
    MAIN navier_turbchan.cpp
    ${NAVIER_COMMON_FILES}
    LIBRARIES mfem)

  add_mfem_miniapp(navier_3dbrink
    MAIN navier_3dbrink.cpp
    ${NAVIER_COMMON_FILES}
    LIBRARIES mfem) 

  add_mfem_miniapp(navier_2dbrink
    MAIN navier_2dbrink.cpp
    ${NAVIER_COMMON_FILES}
    LIBRARIES mfem) 

  add_mfem_miniapp(navier_3dbrink_TMOP
    MAIN navier_3dbrink_TMOP.cpp
    ${NAVIER_COMMON_FILES}
    LIBRARIES mfem) 

  add_mfem_miniapp(TMOP_test
    MAIN TMOP_test.cpp
    ${NAVIER_COMMON_FILES}
    LIBRARIES mfem) 

  add_mfem_miniapp(preprocess_data
    MAIN preprocess_data.cpp
    ${NAVIER_COMMON_FILES}
    LIBRARIES mfem) 

  if (MFEM_USE_GSLIB)
    add_mfem_miniapp(navier_cht
      MAIN navier_cht.cpp
      ${NAVIER_COMMON_FILES}
      LIBRARIES mfem)

    LIST(APPEND NAVIER_MESH_FILES
        fluid-cht.mesh
        solid-cht.mesh)
    foreach(MESH_FILE ${NAVIER_MESH_FILES})
        add_custom_command(
          TARGET navier_cht POST_BUILD #OUTPUT ${MESH_FILE}
          COMMAND ${CMAKE_COMMAND} -E copy_if_different
          ${CMAKE_CURRENT_SOURCE_DIR}/${MESH_FILE} ${MESH_FILE}
          COMMENT "copy: ${MESH_FILE}")
    endforeach()
  endif ()

  if (MFEM_ENABLE_TESTING)
    foreach (test "mms" "kovasznay" "tgv")
      add_test(NAME navier_${test}_np${MFEM_MPI_NP}
        COMMAND ${MPIEXEC} ${MPIEXEC_NUMPROC_FLAG} ${MFEM_MPI_NP}
        ${MPIEXEC_PREFLAGS}
        $<TARGET_FILE:navier_${test}> -cr -no-vis
        ${MPIEXEC_POSTFLAGS})
    endforeach()
endif()
endif ()<|MERGE_RESOLUTION|>--- conflicted
+++ resolved
@@ -11,23 +11,15 @@
 
 if (MFEM_USE_MPI)
   list(APPEND NAVIER_COMMON_SOURCES
-<<<<<<< HEAD
       navier_solver.cpp
-      ortho_solver.cpp
       navier_3d_brink_workflow.cpp
       ascii.cpp
       MeshOptSolver.cpp)
   list(APPEND NAVIER_COMMON_HEADERS
       navier_solver.hpp
-      ortho_solver.hpp
       navier_3d_brink_workflow.hpp
       ascii.hpp
       MeshOptSolver.hpp)
-=======
-      navier_solver.cpp)
-  list(APPEND NAVIER_COMMON_HEADERS
-      navier_solver.hpp)
->>>>>>> a97923ed
 
   convert_filenames_to_full_paths(NAVIER_COMMON_SOURCES)
   convert_filenames_to_full_paths(NAVIER_COMMON_HEADERS)
@@ -86,6 +78,11 @@
     ${NAVIER_COMMON_FILES}
     LIBRARIES mfem) 
 
+  add_mfem_miniapp(navier_2dbrink_full
+    MAIN navier_2dbrink_full.cpp
+    ${NAVIER_COMMON_FILES}
+    LIBRARIES mfem) 
+
   add_mfem_miniapp(navier_3dbrink_TMOP
     MAIN navier_3dbrink_TMOP.cpp
     ${NAVIER_COMMON_FILES}
