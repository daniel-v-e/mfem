--- conflicted
+++ resolved
@@ -21,11 +21,7 @@
 MFEM_LIB_FILE = mfem_is_not_built
 -include $(CONFIG_MK)
 
-<<<<<<< HEAD
-SEQ_MINIAPPS = nurbs_ex1 nurbs_printfunc
-=======
-SEQ_MINIAPPS = nurbs_ex1 nurbs_patch_ex1 nurbs_curveint
->>>>>>> 1ccb31fd
+SEQ_MINIAPPS = nurbs_ex1 nurbs_patch_ex1 nurbs_curveint nurbs_printfunc
 PAR_MINIAPPS = nurbs_ex1p nurbs_ex11p
 ifeq ($(MFEM_USE_MPI),NO)
    MINIAPPS = $(SEQ_MINIAPPS)
