// Copyright (c) 2010, Lawrence Livermore National Security, LLC. Produced at
// the Lawrence Livermore National Laboratory. LLNL-CODE-443211. All Rights
// reserved. See file COPYRIGHT for details.
//
// This file is part of the MFEM library. For more information and source code
// availability see http://mfem.org.
//
// MFEM is free software; you can redistribute it and/or modify it under the
// terms of the GNU Lesser General Public License (as published by the Free
// Software Foundation) version 2.1 dated February 1999.

#ifndef MFEM_CONFIG_HPP
#define MFEM_CONFIG_HPP

// *****************************************************************************
namespace mfem
{

// *****************************************************************************
// * MFEM config class
// *****************************************************************************
class config
{
private:
<<<<<<< HEAD
   enum Mode {cpu, gpu};
=======
   enum MODES {CPU, GPU};
>>>>>>> c8e0dea6
private:
   Mode mode;
   int dev = 0;
   int ngpu = -1;
   bool pa = false;
   bool cuda = false;
   bool raja = false;
   bool occa = false;
   bool omp = false;
   bool sync = false;
   bool nvvp = false;
   CUdevice cuDevice;
   CUstream *cuStream;
   CUcontext cuContext;
   OccaDevice occaDevice;

private:
   // **************************************************************************
   config(): mode{config::cpu} {}
   config(config const&);
   void operator=(config const&);

private:
   // **************************************************************************
   static config& Get()
   {
      static config singleton;
      return singleton;
   }

private:
   // **************************************************************************
   void GpuDeviceSetup(const int dev);
   void MfemDeviceSetup(const int dev =0);
   void CudaDeviceSetup(const int dev =0);
   void RajaDeviceSetup(const int dev =0);
   void OccaDeviceSetup(const CUdevice cu_dev, const CUcontext cu_ctx);

public:
   // **************************************************************************
   constexpr static inline bool usingMM()
   {
#ifdef MFEM_USE_MM
      return true;
#else
      return false;
#endif
   }

   // **************************************************************************
   static inline void enableGpu(const int dev =0) { Get().MfemDeviceSetup(dev); }
   static inline bool gpuEnabled() { return Get().ngpu > 0; }
   static inline bool gpuDisabled() { return Get().ngpu == 0; }
   static inline bool gpuHasBeenEnabled() { return Get().ngpu >= 0; }

   static inline bool usingGpu() { return gpuEnabled() && Get().mode == gpu; }
   static inline bool usingCpu() { return !usingGpu(); }

   static inline void SwitchToGpu() { Get().mode = config::gpu; }
   static inline void SwitchToCpu() { Get().mode = config::cpu; }

<<<<<<< HEAD
   struct GPU
   {
      GPU() { SwitchToGpu(); }
      ~GPU() { SwitchToCpu(); }
   };

=======
>>>>>>> c8e0dea6
   static inline bool usingPA() { return Get().pa; }
   static inline void usePA(const bool mode) { Get().pa = mode; }

   static inline bool usingCuda() { return Get().cuda; }
   static inline void useCuda() { Get().cuda = true; }
   static inline CUstream Stream() { return *Get().cuStream; }

   static inline bool usingOmp() { return Get().omp; }
   static inline void useOmp() { Get().omp = true; }

   static inline bool usingRaja() { return Get().raja; }
   static inline void useRaja() { Get().raja = true; }

   static inline bool usingOcca() { return Get().occa; }
   static inline void useOcca() { Get().occa = true; }
   static inline OccaDevice GetOccaDevice() { return Get().occaDevice; }

   // **************************************************************************
   ~config();

};

// *****************************************************************************
} // mfem

#endif // MFEM_CONFIG_HPP<|MERGE_RESOLUTION|>--- conflicted
+++ resolved
@@ -22,11 +22,7 @@
 class config
 {
 private:
-<<<<<<< HEAD
    enum Mode {cpu, gpu};
-=======
-   enum MODES {CPU, GPU};
->>>>>>> c8e0dea6
 private:
    Mode mode;
    int dev = 0;
@@ -88,15 +84,12 @@
    static inline void SwitchToGpu() { Get().mode = config::gpu; }
    static inline void SwitchToCpu() { Get().mode = config::cpu; }
 
-<<<<<<< HEAD
    struct GPU
    {
       GPU() { SwitchToGpu(); }
       ~GPU() { SwitchToCpu(); }
    };
 
-=======
->>>>>>> c8e0dea6
    static inline bool usingPA() { return Get().pa; }
    static inline void usePA(const bool mode) { Get().pa = mode; }
 
